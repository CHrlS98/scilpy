--- conflicted
+++ resolved
@@ -413,12 +413,8 @@
     return actor
 
 
-<<<<<<< HEAD
-def create_scene(actors, orientation, slice_index, volume_shape, bg_color, zoom=1.0):
-=======
 def create_scene(actors, orientation, slice_index,
-                 volume_shape, bg_color=(0, 0, 0)):
->>>>>>> e00771ce
+                 volume_shape, bg_color=(0, 0, 0), zoom=1.0):
     """
     Create a 3D scene containing actors fitting inside a grid. The camera is
     placed based on the orientation supplied by the user. The projection mode
