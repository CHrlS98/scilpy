# -*- coding: utf-8 -*-

from enum import Enum
import numpy as np

from dipy.reconst.shm import sh_to_sf
from fury import window, actor
from PIL import Image


class CamParams(Enum):
    """
    Enum containing camera parameters
    """
    VIEW_POS = 'view_position'
    VIEW_CENTER = 'view_center'
    VIEW_UP = 'up_vector'
    ZOOM_FACTOR = 'zoom_factor'


def initialize_camera(orientation, volume_shape):
    """
    Initialize a camera for a given orientation.
    """
    camera = {}
    # Tighten the view around the data
    camera[CamParams.ZOOM_FACTOR] = 2.0 / max(volume_shape)
    eye_distance = max(volume_shape)
    if orientation == 'sagittal':
        camera[CamParams.VIEW_POS] = np.array([-eye_distance,
                                               (volume_shape[1] - 1) / 2.0,
                                               (volume_shape[2] - 1) / 2.0])
        camera[CamParams.VIEW_CENTER] = np.array([0.0,
                                                  (volume_shape[1] - 1) / 2.0,
                                                  (volume_shape[2] - 1) / 2.0])
        camera[CamParams.VIEW_UP] = np.array([0.0, 0.0, 1.0])
    elif orientation == 'coronal':
        camera[CamParams.VIEW_POS] = np.array([(volume_shape[0] - 1) / 2.0,
                                               eye_distance,
                                               (volume_shape[2] - 1) / 2.0])
        camera[CamParams.VIEW_CENTER] = np.array([(volume_shape[0] - 1) / 2.0,
                                                  0.0,
                                                  (volume_shape[2] - 1) / 2.0])
        camera[CamParams.VIEW_UP] = np.array([0.0, 0.0, 1.0])
    elif orientation == 'axial':
        camera[CamParams.VIEW_POS] = np.array([(volume_shape[0] - 1) / 2.0,
                                               (volume_shape[1] - 1) / 2.0,
                                               -eye_distance])
        camera[CamParams.VIEW_CENTER] = np.array([(volume_shape[0] - 1) / 2.0,
                                                  (volume_shape[1] - 1) / 2.0,
                                                  0.0])
        camera[CamParams.VIEW_UP] = np.array([0.0, 1.0, 0.0])
    else:
        raise ValueError('Invalid axis name: {0}'.format(orientation))
    return camera


def set_display_extent(slicer_actor, orientation, volume_shape):
    """
    Set the display extent for a fury actor in ``orientation``.
    """
    if orientation == 'sagittal':
        slicer_actor.display_extent(0, 0, 0, volume_shape[1],
                                    0, volume_shape[2])
    elif orientation == 'coronal':
        slicer_actor.display_extent(0, volume_shape[0], 0, 0,
                                    0, volume_shape[2])
    elif orientation == 'axial':
        slicer_actor.display_extent(0, volume_shape[0],
                                    0, volume_shape[1],
                                    0, 0)
    else:
        raise ValueError('Invalid axis name : {0}'.format(orientation))


def create_odf_slicer(sh_fodf, mask, sphere, nb_subdivide,
                      sh_order, sh_basis, full_basis, orientation,
                      scale, radial_scale, norm, colormap):
    """
    Create a ODF slicer actor displaying a fODF slice. The input volume is a
    3-dimensional grid containing the SH coefficients of the fODF for each
    voxel at each voxel, with the grid dimension having a size of 1 along the
    axis corresponding to the selected orientation.
    """
    # Subdivide the spheres if nb_subdivide is provided
    if nb_subdivide is not None:
        sphere = sphere.subdivide(nb_subdivide)

    # Convert SH coefficients to SF coefficients
    fodf = sh_to_sf(sh_fodf, sphere, sh_order, sh_basis,
                    full_basis=full_basis)

    # Get mask if supplied, otherwise create a mask discarding empty voxels
    if mask is None:
        mask = np.linalg.norm(fodf, axis=-1) > 0.

    odf_actor = actor.odf_slicer(fodf, mask=mask, norm=norm,
                                 radial_scale=radial_scale,
                                 sphere=sphere,
                                 colormap=colormap,
                                 scale=scale)
    set_display_extent(odf_actor, orientation, fodf.shape)

    return odf_actor


def _get_affine_for_texture(orientation, offset):
    """
    Get the affine transformation to apply to the texture
    to offset it from the fODF grid.
    """
    if orientation == 'sagittal':
        v = np.array([offset, 0.0, 0.0])
    elif orientation == 'coronal':
        v = np.array([0.0, -offset, 0.0])
    elif orientation == 'axial':
        v = np.array([0.0, 0.0, offset])
    else:
        raise ValueError('Invalid axis name : {0}'.format(orientation))

    affine = np.identity(4)
    affine[0:3, 3] = v
    return affine


def create_texture_slicer(texture, value_range=None, orientation='axial',
                          opacity=1.0, offset=0.5, interpolation='nearest'):
    """
    Create a texture displayed behind the fODF. The texture is applied on a
    plane with a given offset for the fODF grid.
    """
    affine = _get_affine_for_texture(orientation, offset)

    slicer_actor = actor.slicer(texture, affine=affine,
                                value_range=value_range,
                                opacity=opacity,
                                interpolation=interpolation)
    set_display_extent(slicer_actor, orientation, texture.shape)

    return slicer_actor


def create_peaks_slicer(data, orientation, peak_values=None, mask=None,
                        color=None, peaks_width=1.0):
    """
    Create a peaks slicer actor rendering a slice of the fODF peaks
    """
    # Normalize input data
    norm = np.linalg.norm(data, axis=-1)
    data[norm > 0] /= norm[norm > 0].reshape((-1, 1))

    # Instantiate peaks slicer
    peaks_slicer = actor.peak_slicer(data, peaks_values=peak_values,
                                     mask=mask, colors=color,
                                     linewidth=peaks_width)
    set_display_extent(peaks_slicer, orientation, data.shape)

    return peaks_slicer


def create_scene(actors, orientation, volume_shape):
    """
    Create a 3D scene containing actors fitting inside a grid. The camera is
    placed based on the orientation supplied by the user. The projection mode
    is parallel.
    """
    # Configure camera
    camera = initialize_camera(orientation, volume_shape)

    scene = window.Scene()
    scene.projection('parallel')
    scene.set_camera(position=camera[CamParams.VIEW_POS],
                     focal_point=camera[CamParams.VIEW_CENTER],
                     view_up=camera[CamParams.VIEW_UP])
    scene.zoom(camera[CamParams.ZOOM_FACTOR])

    # Add actors to the scene
<<<<<<< HEAD
    for a in actors:
        scene.add(a)
=======
    for curr_actor in actors:
        scene.add(curr_actor)
>>>>>>> 35df99ae

    return scene


def render_scene(scene, window_size, interactor, output, silent):
    """
    Render a scene. If a output is supplied, a snapshot of the rendered
    scene is taken.
    """
    if not silent:
        showm = window.ShowManager(scene, size=window_size,
                                   reset_camera=False,
                                   interactor_style=interactor)
        showm.initialize()
        showm.start()

    if output:
<<<<<<< HEAD
        out_img = window.snapshot(scene, size=window_size, fname=output)
        # TODO: For some reason, window.snapshot flips images vetically.
        # If ever this behaviour gets fixed, we need to remove the code below.
        image = Image.fromarray(out_img[::-1])
        image.save(output)
=======
        window.snapshot(scene, size=window_size, fname=output)
>>>>>>> 35df99ae
<|MERGE_RESOLUTION|>--- conflicted
+++ resolved
@@ -175,13 +175,8 @@
     scene.zoom(camera[CamParams.ZOOM_FACTOR])
 
     # Add actors to the scene
-<<<<<<< HEAD
-    for a in actors:
-        scene.add(a)
-=======
     for curr_actor in actors:
         scene.add(curr_actor)
->>>>>>> 35df99ae
 
     return scene
 
@@ -199,12 +194,8 @@
         showm.start()
 
     if output:
-<<<<<<< HEAD
-        out_img = window.snapshot(scene, size=window_size, fname=output)
+        out_img = window.snapshot(scene, size=window_size)
         # TODO: For some reason, window.snapshot flips images vetically.
         # If ever this behaviour gets fixed, we need to remove the code below.
         image = Image.fromarray(out_img[::-1])
-        image.save(output)
-=======
-        window.snapshot(scene, size=window_size, fname=output)
->>>>>>> 35df99ae
+        image.save(output)