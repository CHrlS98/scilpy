--- conflicted
+++ resolved
@@ -393,13 +393,8 @@
         raise ValueError("The value of min_nb_points "
                          "should be greater than 1!")
 
-<<<<<<< HEAD
-    indices = [i for i in range(len(sft)) if len(
-        sft.streamlines[i]) > min_nb_points - 1]
-=======
     indices = [i for i in range(len(sft))
                if len(sft.streamlines[i]) > min_nb_points - 1]
->>>>>>> 3ddae5d1
     if len(indices):
         new_sft = sft[indices]
     else:
