--- conflicted
+++ resolved
@@ -214,8 +214,6 @@
     compressed_sft.to_space(orig_space)
 
     return compressed_sft
-
-
 
 
 def cut_invalid_streamlines(sft, epsilon=0.001):
@@ -287,11 +285,7 @@
                 for key in sft.data_per_point.keys():
                     new_data_per_point[key].append(
                         sft.data_per_point[key][ind][
-<<<<<<< HEAD
-                            best_pos[0]:best_pos[1]])
-=======
                             best_seg[0]:best_seg[1]])
->>>>>>> d28df8c9
             else:
                 logging.warning('Streamline entirely out of the volume.')
         else:
@@ -336,7 +330,8 @@
         raise ValueError("The value of min_nb_points "
                          "should be greater than 1!")
 
-    indices = [i for i in range(len(sft)) if len(sft.streamlines[i]) > min_nb_points - 1]
+    indices = [i for i in range(len(sft)) if len(
+        sft.streamlines[i]) > min_nb_points - 1]
     if len(indices):
         new_sft = sft[indices]
     else:
