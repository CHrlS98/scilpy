--- conflicted
+++ resolved
@@ -385,7 +385,6 @@
     return current_length;
 }
 
-<<<<<<< HEAD
 __kernel void main(__global const float* sh_coeffs,
                    __global const float* vertices,
                    __global const float* sh_to_sf_mat,
@@ -396,18 +395,6 @@
                    __global const float* tracking_mask,
                    __global float* out_streamlines,
                    __global float* out_nb_points)
-=======
-__kernel void tracker(__global const float* sh_coeffs,
-                      __global const float* vertices,
-                      __global const float* sh_to_sf_mat,
-                      __global const float* sf_max,
-                      __global const float* tracking_mask,
-                      __global const float* max_cos_theta,
-                      __global const float* seed_positions,
-                      __global const float* rand_f,
-                      __global float* out_streamlines,
-                      __global float* out_nb_points)
->>>>>>> f1d0d062
 {
     // 1. Get seed position from global_id.
     const size_t seed_indice = get_global_id(0);
