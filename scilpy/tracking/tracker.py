--- conflicted
+++ resolved
@@ -313,16 +313,9 @@
 
         Parameters
         ----------
-<<<<<<< HEAD
-        line: List
-            Beginning of the line to propagate.
-        is_forward: bool
-            True if forward propagating, False if backward propagating.
-=======
         line: List[np.ndarrays]
             Beginning of the line to propagate: list of 3D coordinates
             formatted as arrays.
->>>>>>> b162b8b1
         tracking_info: Any
             Information necessary to know how to propagate. Type: as understood
             by the propagator. Example, with the typical fODF propagator: the
