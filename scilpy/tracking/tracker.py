# -*- coding: utf-8 -*-
import itertools
import logging
import multiprocessing
import os
import sys
from tempfile import TemporaryDirectory
from time import perf_counter
import traceback
from typing import Union

import numpy as np
from dipy.data import get_sphere
from dipy.io.stateful_tractogram import Space
from dipy.reconst.shm import sh_to_sf_matrix
from dipy.tracking.streamlinespeed import compress_streamlines

from scilpy.image.datasets import DataVolume
from scilpy.tracking.propagator import AbstractPropagator, PropagationStatus
from scilpy.reconst.utils import find_order_from_nb_coeff
from scilpy.tracking.seed import SeedGenerator
from scilpy.gpuparallel.opencl_utils import CLKernel, CLManager, have_opencl

# For the multi-processing:
# Dictionary. Will contain all parameters necessary for a sub-process
# initialization.
multiprocess_init_args = {}


class Tracker(object):
    def __init__(self, propagator: AbstractPropagator, mask: DataVolume,
                 seed_generator: SeedGenerator, nbr_seeds, min_nbr_pts,
                 max_nbr_pts, max_invalid_dirs, compression_th=0.1,
                 nbr_processes=1, save_seeds=False,
                 mmap_mode: Union[str, None] = None,
                 rng_seed=1234, track_forward_only=False, skip=0):
        """
        Parameters
        ----------
        propagator : AbstractPropagator
            Tracking object.
            This tracker will use space and origin defined in the
            propagator.
        mask : DataVolume
            Tracking volume(s).
        seed_generator : SeedGenerator
            Seeding volume.
        nbr_seeds: int
            Number of seeds to create via the seed generator.
        min_nbr_pts: int
            Minimum number of points for streamlines.
        max_nbr_pts: int
            Maximum number of points for streamlines.
        max_invalid_dirs: int
            Number of consecutives invalid directions allowed during tracking.
        compression_th : float,
            Maximal distance threshold for compression. If None or 0, no
            compression is applied.
        nbr_processes: int
            Number of sub processes to use.
        save_seeds: bool
            Whether to save the seeds associated to their respective
            streamlines.
        mmap_mode: str
            Memory-mapping mode. One of {None, 'r+', 'c'}. This value is passed
            to np.load() when loading the raw tracking data from a subprocess.
        rng_seed: int
            The random "seed" for the random generator.
        track_forward_only: bool
            If true, only the forward direction is computed.
        skip: int
            Skip the first N seeds created (and thus N rng numbers). Useful if
            you want to create new streamlines to add to a previously created
            tractogram with a fixed rng_seed. Ex: If tractogram_1 was created
            with nbr_seeds=1,000,000, you can create tractogram_2 with
            skip 1,000,000.
        """
        self.propagator = propagator
        self.mask = mask
        self.seed_generator = seed_generator
        self.nbr_seeds = nbr_seeds
        self.min_nbr_pts = min_nbr_pts
        self.max_nbr_pts = max_nbr_pts
        self.max_invalid_dirs = max_invalid_dirs
        self.compression_th = compression_th
        self.save_seeds = save_seeds
        self.mmap_mode = mmap_mode
        self.rng_seed = rng_seed
        self.track_forward_only = track_forward_only
        self.skip = skip

        self.origin = self.propagator.origin
        self.space = self.propagator.space
        if self.space == Space.RASMM:
            raise NotImplementedError(
                "This version of the Tracker is not ready to work in RASMM "
                "space.")
        if (seed_generator.origin != propagator.origin or
                seed_generator.space != propagator.space):
            raise ValueError("Seed generator and propagator must work with "
                             "the same space and origin!")

        if self.min_nbr_pts <= 0:
            logging.warning("Minimum number of points cannot be 0. Changed to "
                            "1.")
            self.min_nbr_pts = 1

        if self.mmap_mode not in [None, 'r+', 'c']:
            logging.warning("Memory-mapping mode cannot be {}. Changed to "
                            "None.".format(self.mmap_mode))
            self.mmap_mode = None

        self.nbr_processes = self._set_nbr_processes(nbr_processes)

        self.printing_frequency = 1000

    def track(self):
        """
        Generate a set of streamline from seed, mask and odf files.

        Return
        ------
        streamlines: list of numpy.array
            List of streamlines, represented as an array of positions.
        seeds: list of numpy.array
            List of seeding positions, one 3-dimensional position per
            streamline.
        """
        if self.nbr_processes < 2:
            chunk_id = 1
            lines, seeds = self._get_streamlines(chunk_id)
        else:
            # Each process will use get_streamlines_at_seeds
            chunk_ids = np.arange(self.nbr_processes)
            with TemporaryDirectory() as tmpdir:

                pool = self._prepare_multiprocessing_pool(tmpdir)

                lines_per_process, seeds_per_process = zip(*pool.map(
                    self._get_streamlines_sub, chunk_ids))
                pool.close()
                # Make sure all worker processes have exited before leaving
                # context manager.
                pool.join()
                lines = [line for line in itertools.chain(*lines_per_process)]
                seeds = [seed for seed in itertools.chain(*seeds_per_process)]

        return lines, seeds

    def _set_nbr_processes(self, nbr_processes):
        """
        If user did not define the number of processes, define it automatically
        (or set to 1 -- no multiprocessing -- if we can't).
        """
        if nbr_processes <= 0:
            try:
                nbr_processes = multiprocessing.cpu_count()
            except NotImplementedError:
                logging.warning("Cannot determine number of cpus: "
                                "nbr_processes set to 1.")
                nbr_processes = 1

        if nbr_processes > self.nbr_seeds:
            nbr_processes = self.nbr_seeds
            logging.debug("Setting number of processes to {} since there were "
                          "less seeds than processes.".format(nbr_processes))
        return nbr_processes

    def _prepare_multiprocessing_pool(self, tmpdir):
        """
        Prepare multiprocessing pool.

        Data must be carefully managed to avoid corruption with
        multiprocessing.

        Params
        ------
        tmpdir: str
            Path where to save temporarily the data. This will allow clearing
            the data from memory. We will fetch it back later.

        Returns
        -------
        pool: The multiprocessing pool.
        """
        # Using pool with a class method will serialize all parameters
        # in the class, which can be heavy, but it is what we would be
        # doing manually with a static class.
        # Be careful however, parameter changes inside the method will
        # not be kept.

        # Saving data. We will reload it in each process.
        data_file_name = os.path.join(tmpdir, 'data.npy')
        np.save(data_file_name, self.propagator.dataset.data)

        # Clear data from memory
        self.propagator.reset_data(new_data=None)

        pool = multiprocessing.Pool(
            self.nbr_processes,
            initializer=self._send_multiprocess_args_to_global,
            initargs=({
                'data_file_name': data_file_name,
                'mmap_mode': self.mmap_mode
            },))

        return pool

    @staticmethod
    def _send_multiprocess_args_to_global(init_args):
        """
        Sends subprocess' initialisation arguments to global for easier access
        by the multiprocessing pool.
        """
        global multiprocess_init_args
        multiprocess_init_args = init_args
        return

    def _get_streamlines_sub(self, chunk_id):
        """
        multiprocessing.pool.map input function. Calls the main tracking
        method (_get_streamlines) with correct initialization arguments
        (taken from the global variable multiprocess_init_args).

        Parameters
        ----------
        chunk_id: int
            This processes's id.

        Return
        -------
        lines: list
            List of list of 3D positions (streamlines).
        """
        global multiprocess_init_args

        self._reload_data_for_new_process(multiprocess_init_args)
        try:
            streamlines, seeds = self._get_streamlines(chunk_id)
            return streamlines, seeds
        except Exception as e:
            logging.error("Operation _get_streamlines_sub() failed.")
            traceback.print_exception(*sys.exc_info(), file=sys.stderr)
            raise e

    def _reload_data_for_new_process(self, init_args):
        """
        Once process is started, load back data.

        Params
        ------
        init_args: Iterable
            Args necessary to reset data. In current implementation: a tuple;
            (file where the data is saved, mmap_mode).
        """
        self.propagator.reset_data(np.load(
            init_args['data_file_name'], mmap_mode=init_args['mmap_mode']))

    def _get_streamlines(self, chunk_id):
        """
        Tracks the n streamlines associates with current process (identified by
        chunk_id). The number n is the total number of seeds / the number of
        processes. If asked by user, may compress the streamlines and save the
        seeds.

        Parameters
        ----------
        chunk_id: int
            This process ID.

        Returns
        -------
        streamlines: list
            The successful streamlines.
        seeds: list
            The list of seeds for each streamline, if self.save_seeds. Else, an
            empty list.
        """
        streamlines = []
        seeds = []

        # Initialize the random number generator to cover multiprocessing,
        # skip, which voxel to seed and the subvoxel random position
        chunk_size = int(self.nbr_seeds / self.nbr_processes)
        first_seed_of_chunk = chunk_id * chunk_size + self.skip
        random_generator, indices = self.seed_generator.init_generator(
            self.rng_seed, first_seed_of_chunk)
        if chunk_id == self.nbr_processes - 1:
            chunk_size += self.nbr_seeds % self.nbr_processes

        # Getting streamlines
        for s in range(chunk_size):
            if s % self.printing_frequency == 0:
                logging.info("Process {} (id {}): {} / {}"
                             .format(chunk_id, os.getpid(), s, chunk_size))

            seed = self.seed_generator.get_next_pos(
                random_generator, indices, first_seed_of_chunk + s)

            # Forward and backward tracking
            line = self._get_line_both_directions(seed)

            if line is not None:
                streamline = np.array(line, dtype='float32')

                if self.compression_th and self.compression_th > 0:
                    # Compressing. Threshold is in mm. Verifying space.
                    if self.space == Space.VOX:
                        # Equivalent of sft.to_voxmm:
                        streamline *= self.seed_generator.voxres
                        compress_streamlines(streamline, self.compression_th)
                        # Equivalent of sft.to_vox:
                        streamline /= self.seed_generator.voxres
                    else:
                        compress_streamlines(streamline, self.compression_th)

                streamlines.append(streamline)

                if self.save_seeds:
                    seeds.append(np.asarray(seed, dtype='float32'))

        return streamlines, seeds

    def _get_line_both_directions(self, seeding_pos):
        """
        Generate a streamline from an initial position following the tracking
        parameters.

        Parameters
        ----------
        seeding_pos : tuple
            3D position, the seed position.

        Returns
        -------
        line: list of 3D positions
            The generated streamline for seeding_pos.
        """

        # toDo See numpy's doc: np.random.seed:
        #  This is a convenience, legacy function.
        #  The best practice is to not reseed a BitGenerator, rather to
        #  recreate a new one. This method is here for legacy reasons.
        np.random.seed(np.uint32(hash((seeding_pos, self.rng_seed))))

        # Forward
        line = [np.asarray(seeding_pos)]
        tracking_info = self.propagator.prepare_forward(seeding_pos)
        if tracking_info == PropagationStatus.ERROR:
            # No good tracking direction can be found at seeding position.
            return None
        line = self._propagate_line(line, tracking_info)

        # Backward
        if not self.track_forward_only:
            if len(line) > 1:
                line.reverse()

            tracking_info = self.propagator.prepare_backward(line,
                                                             tracking_info)
            line = self._propagate_line(line, tracking_info)

        # Clean streamline
        if self.min_nbr_pts <= len(line) <= self.max_nbr_pts:
            return line
        return None

    def _propagate_line(self, line, tracking_info):
        """
        Generate a streamline in forward or backward direction from an initial
        position following the tracking parameters.

        Propagation will stop if the current position is out of bounds (mask's
        bounds and data's bounds should be the same) or if mask's value at
        current position is 0 (usual use is with a binary mask but this is not
        mandatory).

        Parameters
        ----------
        line: List[np.ndarrays]
            Beginning of the line to propagate: list of 3D coordinates
            formatted as arrays.
        tracking_info: Any
            Information necessary to know how to propagate. Type: as understood
            by the propagator. Example, with the typical fODF propagator: the
            previous direction of the streamline, v_in, used to define a cone
            theta, of type TrackingDirection.

        Returns
        -------
        line: list of 3D positions
            At minimum, stays as initial line. Or extended with new tracked
            points.
        """
        invalid_direction_count = 0
        propagation_can_continue = True
        while len(line) < self.max_nbr_pts and propagation_can_continue:
            new_pos, new_tracking_info, is_direction_valid = \
                self.propagator.propagate(line, tracking_info)

            # Verifying and appending
            if is_direction_valid:
                invalid_direction_count = 0
            else:
                invalid_direction_count += 1
            propagation_can_continue = self._verify_stopping_criteria(
                invalid_direction_count, new_pos)
            if propagation_can_continue:
                line.append(new_pos)

            tracking_info = new_tracking_info

        # Possible last step.
        final_pos = self.propagator.finalize_streamline(line[-1],
                                                        tracking_info)
        if (final_pos is not None and
                not np.array_equal(final_pos, line[-1]) and
                self.mask.is_coordinate_in_bound(
                    *final_pos, space=self.space, origin=self.origin)):
            line.append(final_pos)
        return line

    def _verify_stopping_criteria(self, invalid_direction_count, last_pos):

        # Checking number of consecutive invalid directions
        if invalid_direction_count > self.max_invalid_dirs:
            return False

        # Checking if out of bound
        if not self.mask.is_coordinate_in_bound(
                *last_pos, space=self.space, origin=self.origin):
            return False

        # Checking if out of mask
        if self.mask.get_value_at_coordinate(
                *last_pos, space=self.space, origin=self.origin) <= 0:
            return False

        return True


class GPUTacker():
    """
    Perform probabilistic tracking on a ODF field inside a binary mask. The
    tracking is executed on the GPU using the OpenCL API. Tracking is performed
    in voxel space with origin `corner`.

    Streamlines are interrupted as soon as they reach maximum length and
    returned even if they end inside the tracking mask. The ODF image is
    interpolated using nearest neighbor interpolation. No backward tracking is
    performed.

    Parameters
    ----------
    sh : ndarray
        Spherical harmonics volume. Ex: ODF or fODF.
    mask : ndarray
        Tracking mask. Tracking stops outside the mask.
    seeds : ndarray (n_seeds, 3)
        Seed positions in voxel space with origin `corner`.
    step_size : float
        Step size in voxel space.
    min_nbr_pts : int
        Minimum length of a streamline in voxel space.
    max_nbr_pts : int
        Maximum length of a streamline in voxel space.
    theta : float or list of float, optional
        Maximum angle (degrees) between 2 steps. If a list, a theta
        is randomly drawn from the list for each streamline.
    sh_basis : str, optional
        Spherical harmonics basis.
    batch_size : int, optional
        Approximate size of GPU batches.
    forward_only: bool, optional
        If True, only forward tracking is performed.
    rng_seed : int, optional
        Seed for random number generator.
    """
    def __init__(self, sh, seeds, step_size, min_nbr_pts, max_nbr_pts,
                 theta=20.0, sf_threshold=0.1, sh_interp='trilinear',
                 sh_basis='descoteaux07', batch_size=100000,
                 forward_only=False, rng_seed=None):
        if not have_opencl:
            raise ImportError('pyopencl is not installed. In order to use'
                              'GPU tracker, you need to install it first.')
        self.sh = sh
        if sh_interp not in ['nearest', 'trilinear']:
            raise ValueError('Invalid SH interpolation mode: {}'
                             .format(sh_interp))
        self.sh_interp_nn = sh_interp == 'nearest'

        if (seeds < 0).any():
            raise ValueError('Invalid seed positions.\nGPUTracker works with'
                             ' origin \'corner\'.')
        self.n_seeds = len(seeds)
        self.seed_batches =\
            np.array_split(seeds, np.ceil(len(seeds)/batch_size))

        # tracking step_size and number of points
        self.step_size = step_size
        self.sf_threshold = sf_threshold
        self.min_strl_points = min_nbr_pts
        self.max_strl_points = max_nbr_pts

        # convert theta to array
        if isinstance(theta, float):
            theta = np.array([theta])
        self.theta = theta

        self.sh_basis = sh_basis
        self.forward_only = forward_only

        # Instantiate random number generator
        self.rng = np.random.default_rng(rng_seed)
        self.sphere = get_sphere('symmetric724')

    def _get_max_amplitudes(self, B_mat):
        fodf_max = np.zeros(self.sh.shape[:-1],
                            dtype=np.float32)
        mask = np.sum(self.sh, axis=-1) > 0
        fodf_max[mask] = np.max(self.sh[mask > 0].dot(B_mat), axis=-1)

        return fodf_max

    def _set_base_defines(self, kernel):
        kernel.set_define('IM_X_DIM', self.sh.shape[0])
        kernel.set_define('IM_Y_DIM', self.sh.shape[1])
        kernel.set_define('IM_Z_DIM', self.sh.shape[2])
        kernel.set_define('IM_N_COEFFS', self.sh.shape[3])
        kernel.set_define('N_DIRS', len(self.sphere.vertices))

        kernel.set_define('N_THETAS', len(self.theta))
        kernel.set_define('STEP_SIZE', '{:.8f}f'.format(self.step_size))
        kernel.set_define('MAX_LENGTH', self.max_strl_points)
        kernel.set_define('FORWARD_ONLY',
                          'true' if self.forward_only else 'false')
        kernel.set_define('SF_THRESHOLD',
                          '{:.8f}f'.format(self.sf_threshold))
        kernel.set_define('SH_INTERP_NN',
                          'true' if self.sh_interp_nn else 'false')

    def _set_constant_buffers(self, cl_manager):
        cl_manager.add_input_buffer(0, self.sh)
        cl_manager.add_input_buffer(1, self.sphere.vertices)

        sh_order = find_order_from_nb_coeff(self.sh)
        B_mat = sh_to_sf_matrix(self.sphere, sh_order, self.sh_basis,
                                return_inv=False)
        cl_manager.add_input_buffer(2, B_mat)

        fodf_max = self._get_max_amplitudes(B_mat)
        cl_manager.add_input_buffer(3, fodf_max)

        # Convert theta to cos(theta)
        max_cos_theta = np.cos(np.deg2rad(self.theta))
        cl_manager.add_input_buffer(4, max_cos_theta)

    def _tracks_generator(self, cl_manager):
        # Generate streamlines in batches
        t0 = perf_counter()
        nb_processed_streamlines = 0
        nb_valid_streamlines = 0
        for seed_batch in self.seed_batches:
            # Generate random values for sf sampling
            # TODO: Implement random number generator directly
            #       on the GPU to generate values on-the-fly.
            rand_vals = self.rng.uniform(0.0, 1.0,
                                         (len(seed_batch),
                                          self.max_strl_points))

            # Update buffers
            cl_manager.add_input_buffer(5, seed_batch)
            cl_manager.add_input_buffer(6, rand_vals)

            # output streamlines buffer
            cl_manager.add_output_buffer(0, (len(seed_batch),
                                             self.max_strl_points, 3))
            # output streamlines length buffer
            cl_manager.add_output_buffer(1, (len(seed_batch), 1))

            # Run the kernel
            tracks, n_points = cl_manager.run((len(seed_batch), 1, 1))
            n_points = n_points.squeeze().astype(np.int16)
            for (strl, seed, n_pts) in zip(tracks, seed_batch, n_points):
                if n_pts >= self.min_strl_points:
                    strl = strl[:n_pts]
                    nb_valid_streamlines += 1

                    # output is yielded so that we can use lazy tractogram.
                    yield strl, seed

            # per-batch logging information
            nb_processed_streamlines += len(seed_batch)
            logging.info('{0:>8}/{1} streamlines generated'
                         .format(nb_processed_streamlines, self.n_seeds))

        logging.info('Tracked {0} streamlines in {1:.2f}s.'
                     .format(nb_valid_streamlines, perf_counter() - t0))

    def _get_kernel(self):
        raise NotImplementedError()

    def _get_manager(self, kernel):
        raise NotImplementedError()

    def track(self):
        """
        GPU streamlines generator yielding streamlines with corresponding
        seed positions one by one.
        """
        t0 = perf_counter()

        # Initialize kernel
        cl_kernel = self._get_kernel()
        self._set_base_defines(cl_kernel)

        # Create CL program
        cl_manager = self._get_manager(cl_kernel)
        self._set_constant_buffers(cl_manager)

<<<<<<< HEAD
        logging.debug('Initialized OpenCL program in {:.2f}s.'
                      .format(perf_counter() - t0))
=======
        cl_kernel = CLKernel('tracker', 'tracking', 'local_tracking.cl')

        # Set tracking parameters
        cl_kernel.set_define('IM_X_DIM', self.sh.shape[0])
        cl_kernel.set_define('IM_Y_DIM', self.sh.shape[1])
        cl_kernel.set_define('IM_Z_DIM', self.sh.shape[2])
        cl_kernel.set_define('IM_N_COEFFS', self.sh.shape[3])
        cl_kernel.set_define('N_DIRS', len(sphere.vertices))

        cl_kernel.set_define('N_THETAS', len(self.theta))
        cl_kernel.set_define('STEP_SIZE', '{:.8f}f'.format(self.step_size))
        cl_kernel.set_define('MAX_LENGTH', self.max_strl_points)
        cl_kernel.set_define('FORWARD_ONLY',
                             'true' if self.forward_only else 'false')
        cl_kernel.set_define('SF_THRESHOLD',
                             '{:.8f}f'.format(self.sf_threshold))
        cl_kernel.set_define('SH_INTERP_NN',
                             'true' if self.sh_interp_nn else 'false')
>>>>>>> f1d0d062

        # Yield streamlines in batches
        for strl, seed in self._tracks_generator(cl_manager):
            yield strl, seed


class GPUTrackerLocal(GPUTacker):
    def __init__(self, sh, mask, seeds, step_size, min_nbr_pts, max_nbr_pts,
                 theta=20.0, sf_threshold=0.1, sh_interp='trilinear',
                 sh_basis='descoteaux07', batch_size=100000,
                 forward_only=False, rng_seed=None):
        super().__init__(sh, seeds, step_size, min_nbr_pts, max_nbr_pts,
                         theta, sf_threshold, sh_interp, sh_basis, batch_size,
                         forward_only, rng_seed)
        self.mask = mask

    def _set_constant_buffers(self, cl_manager):
        super()._set_constant_buffers(cl_manager)
        cl_manager.add_input_buffer(7, self.mask.astype(np.float32))

    def _get_kernel(self):
        return CLKernel('main', 'tracking', 'local_tracking.cl')

    def _get_manager(self, kernel):
        return CLManager(kernel, 8, 2)


class GPUTrackerCMC(GPUTacker):
    def __init__(self, sh, map_include, map_exclude, seeds, step_size,
                 min_nbr_pts, max_nbr_pts, theta=20.0, sf_threshold=0.1,
                 sh_interp='trilinear', sh_basis='descoteaux07',
                 batch_size=100000, forward_only=False, rng_seed=None):
        super().__init__(sh, seeds, step_size, min_nbr_pts, max_nbr_pts,
                         theta, sf_threshold, sh_interp, sh_basis, batch_size,
                         forward_only, rng_seed)
        self.map_include = map_include
        self.map_exclude = map_exclude

    def _get_kernel(self):
        return CLKernel('main', 'tracking', 'cmc_tracking.cl')

    def _get_manager(self, kernel):
        return CLManager(kernel, 11, 2)

    def _set_constant_buffers(self, cl_manager):
        super()._set_constant_buffers(cl_manager)
        cl_manager.add_input_buffer(7, self.map_include.astype(np.float32))
        cl_manager.add_input_buffer(8, self.map_exclude.astype(np.float32))

    def _tracks_generator(self, cl_manager):
        # Generate streamlines in batches
        t0 = perf_counter()
        nb_processed_streamlines = 0
        nb_valid_streamlines = 0
        for seed_batch in self.seed_batches:
            # Generate random values for sf sampling
            rand_vals = self.rng.uniform(0.0, 1.0,
                                         (len(seed_batch),
                                          self.max_strl_points))
            # Generate random values for evaluating p_continue
            # evaluated at every step
            continue_rand = self.rng.uniform(0.0, 1.0,
                                             (len(seed_batch),
                                              self.max_strl_points))
            # evaluated only for endpoints
            include_rand = self.rng.uniform(0.0, 1.0,
                                            (len(seed_batch), 2))

            # Update buffers
            cl_manager.add_input_buffer(5, seed_batch)
            cl_manager.add_input_buffer(6, rand_vals)
            cl_manager.add_input_buffer(9, continue_rand)
            cl_manager.add_input_buffer(10, include_rand)

            # output streamlines buffer
            cl_manager.add_output_buffer(0, (len(seed_batch),
                                             self.max_strl_points, 3))
            # output streamlines length buffer
            cl_manager.add_output_buffer(1, (len(seed_batch), 1))

            # Run the kernel
            tracks, n_points = cl_manager.run((len(seed_batch), 1, 1))
            n_points = n_points.squeeze().astype(np.int16)
            for (strl, seed, n_pts) in zip(tracks, seed_batch, n_points):
                if n_pts >= self.min_strl_points:
                    strl = strl[:n_pts]
                    nb_valid_streamlines += 1

                    # output is yielded so that we can use lazy tractogram.
                    yield strl, seed

            # per-batch logging information
            nb_processed_streamlines += len(seed_batch)
            logging.info('{0:>8}/{1} streamlines generated'
                         .format(nb_processed_streamlines, self.n_seeds))

        logging.info('Tracked {0} streamlines in {1:.2f}s.'
                     .format(nb_valid_streamlines, perf_counter() - t0))<|MERGE_RESOLUTION|>--- conflicted
+++ resolved
@@ -618,29 +618,8 @@
         cl_manager = self._get_manager(cl_kernel)
         self._set_constant_buffers(cl_manager)
 
-<<<<<<< HEAD
         logging.debug('Initialized OpenCL program in {:.2f}s.'
                       .format(perf_counter() - t0))
-=======
-        cl_kernel = CLKernel('tracker', 'tracking', 'local_tracking.cl')
-
-        # Set tracking parameters
-        cl_kernel.set_define('IM_X_DIM', self.sh.shape[0])
-        cl_kernel.set_define('IM_Y_DIM', self.sh.shape[1])
-        cl_kernel.set_define('IM_Z_DIM', self.sh.shape[2])
-        cl_kernel.set_define('IM_N_COEFFS', self.sh.shape[3])
-        cl_kernel.set_define('N_DIRS', len(sphere.vertices))
-
-        cl_kernel.set_define('N_THETAS', len(self.theta))
-        cl_kernel.set_define('STEP_SIZE', '{:.8f}f'.format(self.step_size))
-        cl_kernel.set_define('MAX_LENGTH', self.max_strl_points)
-        cl_kernel.set_define('FORWARD_ONLY',
-                             'true' if self.forward_only else 'false')
-        cl_kernel.set_define('SF_THRESHOLD',
-                             '{:.8f}f'.format(self.sf_threshold))
-        cl_kernel.set_define('SH_INTERP_NN',
-                             'true' if self.sh_interp_nn else 'false')
->>>>>>> f1d0d062
 
         # Yield streamlines in batches
         for strl, seed in self._tracks_generator(cl_manager):
