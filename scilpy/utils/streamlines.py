# -*- coding: utf-8 -*-
import copy
import itertools
from functools import reduce
import logging


from dipy.io.stateful_tractogram import StatefulTractogram, Space
from dipy.io.utils import get_reference_info, is_header_compatible
from dipy.tracking.streamline import transform_streamlines
from dipy.tracking.streamlinespeed import compress_streamlines
from nibabel.streamlines.array_sequence import ArraySequence
import numpy as np
from scilpy.tracking.tools import smooth_line_gaussian, smooth_line_spline
from scilpy.tractanalysis.features import get_streamlines_centroid
from scipy.ndimage import map_coordinates
from scipy.spatial import cKDTree

MIN_NB_POINTS = 10
KEY_INDEX = np.concatenate((range(5), range(-1, -6, -1)))


def get_streamline_key(streamline, precision=None):
    # Use just a few data points as hash key. I could use all the data of
    # the streamlines, but then the complexity grows with the number of
    # points.
    if len(streamline) < MIN_NB_POINTS:
        key = streamline.copy()
    else:
        key = streamline[KEY_INDEX].copy()

    if precision is not None:
        key = np.round(key, precision)

    key.flags.writeable = False

    return key.data.tobytes()


def hash_streamlines(streamlines, start_index=0, precision=None):
    """Produces a dict from streamlines

    Produces a dict from streamlines by using the points as keys and the
    indices of the streamlines as values.

    Parameters
    ----------
    streamlines: list of ndarray
        The list of streamlines used to produce the dict.
    start_index: int, optional
        The index of the first streamline. 0 by default.
    precision: int, optional
        The number of decimals to keep when hashing the points of the
        streamlines. Allows a soft comparison of streamlines. If None, no
        rounding is performed.

    Returns
    -------
    A dict where the keys are streamline points and the values are indices
    starting at start_index.

    """

    keys = [get_streamline_key(s, precision) for s in streamlines]
    return {k: i for i, k in enumerate(keys, start_index)}


def intersection(left, right):
    """Intersection of two streamlines dict (see hash_streamlines)"""
    return {k: v for k, v in left.items() if k in right}


def difference(left, right):
    """Difference of two streamlines dict (see hash_streamlines)"""
    return {k: v for k, v in left.items() if k not in right}


def union(left, right):
    """Union of two streamlines dict (see hash_streamlines)"""

    # In python 3 : return {**left, **right}
    result = right.copy()
    result.update(left)
    return result


def uniformize_bundle_sft(sft, axis=None, swap=False):
    """Uniformize the streamlines in the given tractogram.

    Parameters
    ----------
    sft: StatefulTractogram
         The tractogram that contains the list of streamlines to be uniformized
    axis: int, optional
        Orient endpoints in the given axis
    swap: boolean, optional
        Swap the orientation of streamlines

    """
    if len(sft.streamlines) > 0:
        axis_name = ['x', 'y', 'z']
        if axis is None:
            centroid = get_streamlines_centroid(sft.streamlines, 20)[0]
            main_dir_ends = np.argmax(np.abs(centroid[0] - centroid[-1]))
            main_dir_displacement = np.argmax(
                np.abs(np.sum(np.gradient(centroid, axis=0), axis=0)))
            if main_dir_displacement != main_dir_ends:
                logging.info('Ambiguity in orientation, you should use --axis')
            axis = axis_name[main_dir_displacement]
        logging.info('Orienting endpoints in the {} axis'.format(axis))
        axis_pos = axis_name.index(axis)
        for i in range(len(sft.streamlines)):
            # Bitwise XOR
            if bool(sft.streamlines[i][0][axis_pos] >
                    sft.streamlines[i][-1][axis_pos]) ^ bool(swap):
                sft.streamlines[i] = sft.streamlines[i][::-1]
                for key in sft.data_per_point[i]:
                    sft.data_per_point[key][i] = \
                        sft.data_per_point[key][i][::-1]


def perform_streamlines_operation(operation, streamlines, precision=None):
    """Peforms an operation on a list of list of streamlines

    Given a list of list of streamlines, this function applies the operation
    to the first two lists of streamlines. The result in then used recursively
    with the third, fourth, etc. lists of streamlines.

    A valid operation is any function that takes two streamlines dict as input
    and produces a new streamlines dict (see hash_streamlines). Union,
    difference, and intersection are valid examples of operations.

    Parameters
    ----------
    operation: callable
        A callable that takes two streamlines dicts as inputs and preduces a
        new streamline dict.
    streamlines: list of list of streamlines
        The streamlines used in the operation.
    precision: int, optional
        The number of decimals to keep when hashing the points of the
        streamlines. Allows a soft comparison of streamlines. If None, no
        rounding is performed.

    Returns
    -------
    streamlines: list of `nib.streamline.Streamlines`
        The streamlines obtained after performing the operation on all the
        input streamlines.
    indices: np.ndarray
        The indices of the streamlines that are used in the output.

    """

    # Hash the streamlines using the desired precision.
    indices = np.cumsum([0] + [len(s) for s in streamlines[:-1]])
    hashes = [hash_streamlines(s, i, precision) for
              s, i in zip(streamlines, indices)]

    # Perform the operation on the hashes and get the output streamlines.
    to_keep = reduce(operation, hashes)
    all_streamlines = list(itertools.chain(*streamlines))
    indices = np.array(sorted(to_keep.values())).astype(np.uint32)
    streamlines = [all_streamlines[i] for i in indices]
    return streamlines, indices


def intersection_robust(streamlines_list, precision=3):
    """ Intersection of a list of StatefulTractogram """
    if not isinstance(streamlines_list, list):
        streamlines_list = [streamlines_list]

    streamlines_fused, indices = find_identical_streamlines(streamlines_list,
                                                            epsilon=10**(-precision))
    return streamlines_fused[indices], indices


def difference_robust(streamlines_list, precision=3):
    """ Difference of a list of StatefulTractogram from the first element """
    if not isinstance(streamlines_list, list):
        streamlines_list = [streamlines_list]
    streamlines_fused, indices = find_identical_streamlines(streamlines_list,
                                                            epsilon=10**(-precision),
                                                            difference_mode=True)
    return streamlines_fused[indices], indices


def union_robust(streamlines_list, precision=3):
    """ Union of a list of StatefulTractogram """
    if not isinstance(streamlines_list, list):
        streamlines_list = [streamlines_list]
    streamlines_fused, indices = find_identical_streamlines(streamlines_list,
                                                            epsilon=10**(-precision),
                                                            union_mode=True)
    return streamlines_fused[indices], indices


def find_identical_streamlines(streamlines_list, epsilon=0.001,
                               union_mode=False, difference_mode=False):
    """ Return the intersection/union/difference from a list of list of
    streamlines. Allows for a maximum distance for matching.

    Parameters:
    -----------
    streamlines_list: list
        List of lists of streamlines or list of ArraySequences
    epsilon: float
        Maximum allowed distance (should not go above 1.0)
    union_mode: bool
        Perform the union of streamlines
    difference_mode
        Perform the difference of streamlines (from the first element)
    Returns:
    --------
    Tuple, ArraySequence, np.ndarray
        Returns the concatenated streamlines and the indices to pick from it
    """
    streamlines = ArraySequence(itertools.chain(*streamlines_list))
    nb_streamlines = np.cumsum([len(sft) for sft in streamlines_list])
    nb_streamlines = np.insert(nb_streamlines, 0, 0)

    if union_mode and difference_mode:
        raise ValueError('Cannot use union_mode and difference_mode at the '
                         'same time.')

    all_tree = {}
    all_tree_mapping = {}
    first_points = np.array(streamlines.get_data()[streamlines._offsets])
    # Uses the number of point to speed up the search in the ckdtree
    for point_count in np.unique(streamlines._lengths):
        same_length_ind = np.where(streamlines._lengths == point_count)[0]
        all_tree[point_count] = cKDTree(first_points[same_length_ind])
        all_tree_mapping[point_count] = same_length_ind

    inversion_val = 1 if union_mode or difference_mode else 0
    streamlines_to_keep = np.ones((len(streamlines),)) * inversion_val
    average_match_distance = []

    # Difference by design will never select streamlines that are not from the
    # first set
    if difference_mode:
        streamlines_to_keep[nb_streamlines[1]:] = 0
    for i, streamline in enumerate(streamlines):
        # Unless do an union, there is no point at looking past the first set
        if not union_mode and i >= nb_streamlines[1]:
            break

        # Find the closest (first) points
        distance_ind = all_tree[len(streamline)].query_ball_point(streamline[0],
                                                                  r=2*epsilon)
        actual_ind = np.sort(all_tree_mapping[len(streamline)][distance_ind])

        # Intersection requires finding matches is all sets
        if not union_mode or not difference_mode:
            intersect_test = np.zeros((len(nb_streamlines)-1,))

        for j in actual_ind:
            # Actual check of the whole streamline
            sub_vector = streamline-streamlines[j]
            norm = np.linalg.norm(sub_vector, axis=1)

            if union_mode:
                # 1) Yourself is not a match
                # 2) If the streamline hasn't been selected (by another match)
                # 3) The streamline is 'identical'
                if i != j and streamlines_to_keep[i] == inversion_val \
                        and (norm < 2*epsilon).all():
                    streamlines_to_keep[j] = not inversion_val
                    average_match_distance.append(np.average(sub_vector,
                                                             axis=0))
            elif difference_mode:
                # 1) Yourself is not a match
                # 2) The streamline is 'identical'
                if i != j and (norm < 2*epsilon).all():
                    pos_in_list_j = np.max(np.where(nb_streamlines <= j)[0])

                    # If it is an identical streamline, but from the same set
                    # it needs to be removed, otherwise remove all instances
                    if pos_in_list_j == 0:
                        # If it is the first 'encounter' add it
                        if streamlines_to_keep[actual_ind].all():
                            streamlines_to_keep[j] = not inversion_val
                            average_match_distance.append(np.average(sub_vector,
                                                                     axis=0))
                    else:
                        streamlines_to_keep[actual_ind] = not inversion_val
                        average_match_distance.append(np.average(sub_vector,
                                                                 axis=0))
            else:
                # 1) The streamline is 'identical'
                if (norm < 2*epsilon).all():
                    pos_in_list_i = np.max(np.where(nb_streamlines <= i)[0])
                    pos_in_list_j = np.max(np.where(nb_streamlines <= j)[0])
                    # If it is an identical streamline, but from the same set
                    # it needs to be removed
                    if i == j or pos_in_list_i != pos_in_list_j:
                        intersect_test[pos_in_list_j] = True
                    if i != j:
                        average_match_distance.append(
                            np.average(sub_vector, axis=0))

        # Verify that you actually found a match in each set
        if (not union_mode or not difference_mode) and intersect_test.all():
            streamlines_to_keep[i] = not inversion_val

    # To facilitate debugging and discovering shifts in data
    if average_match_distance:
        logging.info('Average matches distance: {}mm'.format(
            np.round(np.average(average_match_distance, axis=0), 5)))
    else:
        logging.info('No matches found.')

    return streamlines, np.where(streamlines_to_keep > 0)[0].astype(np.uint32)


def concatenate_sft(sft_list, erase_metadata=False, metadata_fake_init=False):
    """ Concatenate a list of StatefulTractogram together """
    if erase_metadata:
        sft_list[0].data_per_point = {}
        sft_list[0].data_per_streamline = {}

    for sft in sft_list[1:]:
        if erase_metadata:
            sft.data_per_point = {}
            sft.data_per_streamline = {}
        elif metadata_fake_init:
            for dps_key in list(sft.data_per_streamline.keys()):
                if dps_key not in sft_list[0].data_per_streamline.keys():
                    del sft.data_per_streamline[dps_key]
            for dpp_key in list(sft.data_per_point.keys()):
                if dpp_key not in sft_list[0].data_per_point.keys():
                    del sft.data_per_point[dpp_key]

            for dps_key in sft_list[0].data_per_streamline.keys():
                if dps_key not in sft.data_per_streamline:
                    arr_shape =\
                        list(sft_list[0].data_per_streamline[dps_key].shape)
                    arr_shape[0] = len(sft)
                    sft.data_per_streamline[dps_key] = np.zeros(arr_shape)
            for dpp_key in sft_list[0].data_per_point.keys():
                if dpp_key not in sft.data_per_point:
                    arr_seq = ArraySequence()
                    arr_seq_shape = list(
                        sft_list[0].data_per_point[dpp_key]._data.shape)
                    arr_seq_shape[0] = len(sft.streamlines._data)
                    arr_seq._data = np.zeros(arr_seq_shape)
                    arr_seq._offsets = sft.streamlines._offsets
                    arr_seq._lengths = sft.streamlines._lengths
                    sft.data_per_point[dpp_key] = arr_seq

        if not metadata_fake_init and \
                not StatefulTractogram.are_compatible(sft, sft_list[0]):
            raise ValueError('Incompatible SFT, check space attributes and '
                             'data_per_point/streamlines.')
        elif not is_header_compatible(sft, sft_list[0]):
            raise ValueError('Incompatible SFT, check space attributes.')

    total_streamlines = 0
    total_points = 0
    lengths = []
    for sft in sft_list:
        total_streamlines += len(sft.streamlines._offsets)
        total_points += len(sft.streamlines._data)
        lengths.extend(sft.streamlines._lengths)
    lengths = np.array(lengths, dtype=np.uint32)
    offsets = np.concatenate(([0], np.cumsum(lengths[:-1]))).astype(np.uint64)

    dpp = {}
    for dpp_key in sft_list[0].data_per_point.keys():
        arr_seq_shape = list(sft_list[0].data_per_point[dpp_key]._data.shape)
        arr_seq_shape[0] = total_points
        dpp[dpp_key] = ArraySequence()
        dpp[dpp_key]._data = np.zeros(arr_seq_shape)
        dpp[dpp_key]._lengths = lengths
        dpp[dpp_key]._offsets = offsets

    dps = {}
    for dps_key in sft_list[0].data_per_streamline.keys():
        arr_seq_shape = list(sft_list[0].data_per_streamline[dps_key].shape)
        arr_seq_shape[0] = total_streamlines
        dps[dps_key] = np.zeros(arr_seq_shape)

    streamlines = ArraySequence()
    streamlines._data = np.zeros((total_points, 3))
    streamlines._lengths = lengths
    streamlines._offsets = offsets

    pts_counter = 0
    strs_counter = 0
    for sft in sft_list:
        pts_curr_len = len(sft.streamlines._data)
        strs_curr_len = len(sft.streamlines._offsets)

        if strs_curr_len == 0 or pts_curr_len == 0:
            continue

        streamlines._data[pts_counter:pts_counter+pts_curr_len] = \
            sft.streamlines._data

        for dpp_key in sft_list[0].data_per_point.keys():
            dpp[dpp_key]._data[pts_counter:pts_counter+pts_curr_len] = \
                sft.data_per_point[dpp_key]._data
        for dps_key in sft_list[0].data_per_streamline.keys():
            dps[dps_key][strs_counter:strs_counter+strs_curr_len] = \
                sft.data_per_streamline[dps_key]
        pts_counter += pts_curr_len
        strs_counter += strs_curr_len

    fused_sft = StatefulTractogram.from_sft(streamlines, sft_list[0],
                                            data_per_point=dpp,
                                            data_per_streamline=dps)
    return fused_sft


def transform_warp_sft(sft, linear_transfo, target, inverse=False,
                       reverse_op=False, deformation_data=None,
                       remove_invalid=True, cut_invalid=False):
    """ Transform tractogram using a affine Subsequently apply a warp from
    antsRegistration (optional).
    Remove/Cut invalid streamlines to preserve sft validity.

    Parameters
    ----------
    sft: StatefulTractogram
        Stateful tractogram object containing the streamlines to transform.
    linear_transfo: numpy.ndarray
        Linear transformation matrix to apply to the tractogram.
    target: Nifti filepath, image object, header
        Final reference for the tractogram after registration.
    inverse: boolean
        Apply the inverse linear transformation.
    reverse_op: boolean
        Apply both transformation in the reverse order
    deformation_data: np.ndarray
        4D array containing a 3D displacement vector in each voxel.

    remove_invalid: boolean
        Remove the streamlines landing out of the bounding box.
    cut_invalid: boolean
        Cut invalid streamlines rather than removing them. Keep the longest
        segment only.

    Return
    ----------
    new_sft : StatefulTractogram

    """
    sft.to_rasmm()
    sft.to_center()
    if inverse:
        linear_transfo = np.linalg.inv(linear_transfo)

    if not reverse_op:
        streamlines = transform_streamlines(sft.streamlines,
                                            linear_transfo)
    else:
        streamlines = sft.streamlines

    if deformation_data is not None:
        if not reverse_op:
            affine, _, _, _ = get_reference_info(target)
        else:
            affine = sft.affine

        # Because of duplication, an iteration over chunks of points is
        # necessary for a big dataset (especially if not compressed)
        streamlines = ArraySequence(streamlines)
        nb_points = len(streamlines._data)
        cur_position = 0
        chunk_size = 1000000
        nb_iteration = int(np.ceil(nb_points/chunk_size))
        inv_affine = np.linalg.inv(affine)

        while nb_iteration > 0:
            max_position = min(cur_position + chunk_size, nb_points)
            points = streamlines._data[cur_position:max_position]

            # To access the deformation information, we need to go in VOX space
            # No need for corner shift since we are doing interpolation
            cur_points_vox = np.array(transform_streamlines(points,
                                                            inv_affine)).T

            x_def = map_coordinates(deformation_data[..., 0],
                                    cur_points_vox.tolist(), order=1)
            y_def = map_coordinates(deformation_data[..., 1],
                                    cur_points_vox.tolist(), order=1)
            z_def = map_coordinates(deformation_data[..., 2],
                                    cur_points_vox.tolist(), order=1)

            # ITK is in LPS and nibabel is in RAS, a flip is necessary for ANTs
            final_points = np.array([-1*x_def, -1*y_def, z_def])
            final_points += np.array(points).T

            streamlines._data[cur_position:max_position] = final_points.T
            cur_position = max_position
            nb_iteration -= 1

    if reverse_op:
        streamlines = transform_streamlines(streamlines,
                                            linear_transfo)

    new_sft = StatefulTractogram(streamlines, target, Space.RASMM,
                                 data_per_point=sft.data_per_point,
                                 data_per_streamline=sft.data_per_streamline)
    if cut_invalid:
        new_sft, _ = cut_invalid_streamlines(new_sft)
    elif remove_invalid:
        new_sft.remove_invalid_streamlines()

    return new_sft


def filter_tractogram_data(tractogram, streamline_ids):
    """ Filter tractogram according to streamline ids and keep the data

    Parameters:
    -----------
    tractogram: StatefulTractogram
        Tractogram containing the data to be filtered
    streamline_ids: array_like
        List of streamline ids the data corresponds to

    Returns:
    --------
    new_tractogram: Tractogram or StatefulTractogram
        Returns a new tractogram with only the selected streamlines
        and data
    """

    streamline_ids = np.asarray(streamline_ids, dtype=int)

    assert np.all(
        np.in1d(streamline_ids, np.arange(len(tractogram.streamlines)))
    ), "Received ids outside of streamline range"

    new_streamlines = tractogram.streamlines[streamline_ids]
    new_data_per_streamline = tractogram.data_per_streamline[streamline_ids]
    new_data_per_point = tractogram.data_per_point[streamline_ids]

    # Could have been nice to deepcopy the tractogram modify the attributes in
    # place instead of creating a new one, but tractograms cant be subsampled
    # if they have data

    return StatefulTractogram.from_sft(
        new_streamlines,
        tractogram,
        data_per_point=new_data_per_point,
        data_per_streamline=new_data_per_streamline)


def compress_sft(sft, tol_error=0.01):
    """ Compress a stateful tractogram. Uses Dipy's compress_streamlines, but
    deals with space better.

    Dipy's description:
    The compression consists in merging consecutive segments that are
    nearly collinear. The merging is achieved by removing the point the two
    segments have in common.

    The linearization process [Presseau15]_ ensures that every point being
    removed are within a certain margin (in mm) of the resulting streamline.
    Recommendations for setting this margin can be found in [Presseau15]_
    (in which they called it tolerance error).

    The compression also ensures that two consecutive points won't be too far
    from each other (precisely less or equal than `max_segment_length`mm).
    This is a tradeoff to speed up the linearization process [Rheault15]_. A
    low value will result in a faster linearization but low compression,
    whereas a high value will result in a slower linearization but high
    compression.

    [Presseau C. et al., A new compression format for fiber tracking datasets,
    NeuroImage, no 109, 73-83, 2015.]

    Parameters
    ----------
    sft: StatefulTractogram
        The sft to compress.
    tol_error: float (optional)
        Tolerance error in mm (default: 0.01). A rule of thumb is to set it
        to 0.01mm for deterministic streamlines and 0.1mm for probabilitic
        streamlines.

    Returns
    -------
    compressed_sft : StatefulTractogram
    """
    # Go to world space
    orig_space = sft.space
    sft.to_rasmm()

    # Compress streamlines
    compressed_streamlines = compress_streamlines(sft.streamlines,
                                                  tol_error=tol_error)
    if sft.data_per_point is not None:
        logging.warning("Initial StatefulTractogram contained data_per_point. "
                        "This information will not be carried in the final"
                        "tractogram.")

    compressed_sft = StatefulTractogram.from_sft(
        compressed_streamlines, sft,
        data_per_streamline=sft.data_per_streamline)

    # Return to original space
    compressed_sft.to_space(orig_space)

    return compressed_sft


def cut_invalid_streamlines(sft):
    """ Cut streamlines so their longest segment are within the bounding box.
    This function keeps the data_per_point and data_per_streamline.

    Parameters
    ----------
    sft: StatefulTractogram
        The sft to remove invalid points from.

    Returns
    -------
    new_sft : StatefulTractogram
        New object with the invalid points removed from each streamline.
    cutting_counter : int
        Number of streamlines that were cut.
    """
    if not len(sft):
        return sft, 0

    # Keep track of the streamlines' original space/origin
    space = sft.space
    origin = sft.origin

    sft.to_vox()
    sft.to_corner()

    copy_sft = copy.deepcopy(sft)
    epsilon = 0.001
    indices_to_remove, _ = copy_sft.remove_invalid_streamlines()

    new_streamlines = []
    new_data_per_point = {}
    new_data_per_streamline = {}
    for key in sft.data_per_point.keys():
        new_data_per_point[key] = []
    for key in sft.data_per_streamline.keys():
        new_data_per_streamline[key] = []

    cutting_counter = 0
    for ind in range(len(sft.streamlines)):
        # No reason to try to cut if all points are within the volume
        if ind in indices_to_remove:
            best_pos = [0, 0]
            cur_pos = [0, 0]
            for pos, point in enumerate(sft.streamlines[ind]):
                if (point < epsilon).any() or \
                        (point >= sft.dimensions - epsilon).any():
                    cur_pos = [pos+1, pos+1]
                if cur_pos[1] - cur_pos[0] > best_pos[1] - best_pos[0]:
                    best_pos = cur_pos
                cur_pos[1] += 1

            if not best_pos == [0, 0]:
                new_streamlines.append(
                    sft.streamlines[ind][best_pos[0]:best_pos[1]-1])
                cutting_counter += 1
                for key in sft.data_per_streamline.keys():
                    new_data_per_streamline[key].append(
                        sft.data_per_streamline[key][ind])
                for key in sft.data_per_point.keys():
                    new_data_per_point[key].append(
                        sft.data_per_point[key][ind][best_pos[0]:best_pos[1]-1])
            else:
                logging.warning('Streamlines entirely out of the volume.')
        else:
            new_streamlines.append(sft.streamlines[ind])
            for key in sft.data_per_streamline.keys():
                new_data_per_streamline[key].append(
                    sft.data_per_streamline[key][ind])
            for key in sft.data_per_point.keys():
                new_data_per_point[key].append(sft.data_per_point[key][ind])
    new_sft = StatefulTractogram.from_sft(new_streamlines, sft,
                                          data_per_streamline=new_data_per_streamline,
                                          data_per_point=new_data_per_point)

<<<<<<< HEAD
    return new_sft, cutting_counter


def upsample_tractogram(
    sft, nb, point_wise_std=None,
    streamline_wise_std=None, gaussian=None, spline=None, seed=None
):
    """
    Generate new streamlines by either adding gaussian noise around
    streamlines' points, or by translating copies of existing streamlines
    by a random amount.

    Parameters
    ----------
    sft : StatefulTractogram
        The tractogram to upsample
    nb : int
        The target number of streamlines in the tractogram.
    point_wise_std : float
        The standard deviation of the gaussian to use to generate point-wise
        noise on the streamlines.
    streamline_wise_std : float
        The standard deviation of the gaussian to use to generate
        streamline-wise noise on the streamlines.
    gaussian: float
        The sigma used for smoothing streamlines.
    spline: (float, int)
        Pair of sigma and number of control points used to model each
        streamline as a spline and smooth it.
    seed: int
        Seed for RNG.

    Returns
    -------
    new_sft : StatefulTractogram
        The upsampled tractogram.
    """
    assert bool(point_wise_std) ^ bool(streamline_wise_std), \
        'Can only add either point-wise or streamline-wise noise' + \
        ', not both nor none.'

    rng = np.random.RandomState(seed)

    # Get the number of streamlines to add
    nb_new = nb - len(sft.streamlines)

    # Get the streamlines that will serve as a base for new ones
    indices = rng.choice(
        len(sft.streamlines), nb_new)
    new_streamlines = sft.streamlines.copy()

    # For all selected streamlines, add noise and smooth
    for s in sft.streamlines[indices]:
        if point_wise_std:
            noise = rng.normal(scale=point_wise_std, size=s.shape)
        elif streamline_wise_std:
            noise = rng.normal(
                scale=streamline_wise_std, size=s.shape[-1])
        new_s = s + noise
        if gaussian:
            new_s = smooth_line_gaussian(new_s, gaussian)
        elif spline:
            new_s = smooth_line_spline(new_s, spline[0],
                                       spline[1])

        new_streamlines.append(new_s)

    new_sft = StatefulTractogram.from_sft(new_streamlines, sft)
    return new_sft
=======
    # Move the streamlines back to the original space/origin
    sft.to_space(space)
    sft.to_origin(origin)

    new_sft.to_space(space)
    new_sft.to_origin(origin)

    return new_sft, cutting_counter
>>>>>>> 6131be88
<|MERGE_RESOLUTION|>--- conflicted
+++ resolved
@@ -682,7 +682,13 @@
                                           data_per_streamline=new_data_per_streamline,
                                           data_per_point=new_data_per_point)
 
-<<<<<<< HEAD
+    # Move the streamlines back to the original space/origin
+    sft.to_space(space)
+    sft.to_origin(origin)
+
+    new_sft.to_space(space)
+    new_sft.to_origin(origin)
+
     return new_sft, cutting_counter
 
 
@@ -751,14 +757,4 @@
         new_streamlines.append(new_s)
 
     new_sft = StatefulTractogram.from_sft(new_streamlines, sft)
-    return new_sft
-=======
-    # Move the streamlines back to the original space/origin
-    sft.to_space(space)
-    sft.to_origin(origin)
-
-    new_sft.to_space(space)
-    new_sft.to_origin(origin)
-
-    return new_sft, cutting_counter
->>>>>>> 6131be88
+    return new_sft