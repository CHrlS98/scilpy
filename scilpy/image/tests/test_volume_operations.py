# -*- coding: utf-8 -*-

import os
import tempfile

import nibabel as nib
import numpy as np
<<<<<<< HEAD
from numpy.testing import assert_equal, assert_almost_equal
=======
from dipy.io.gradients import read_bvals_bvecs
from numpy.testing import assert_equal
>>>>>>> 1d8d122a

from scilpy import SCILPY_HOME
from scilpy.image.volume_operations import (apply_transform,
                                            compute_snr,
<<<<<<< HEAD
                                            resample_volume,
                                            normalize_metric,
                                            merge_metrics)
from scilpy.io.fetcher import fetch_data, get_testing_files_dict, get_home
=======
                                            crop_volume,
                                            flip_volume,
                                            resample_volume)
from scilpy.io.fetcher import fetch_data, get_testing_files_dict
>>>>>>> 1d8d122a
from scilpy.utils.util import compute_nifti_bounding_box

# Fetching testing dwi data.
fetch_data(get_testing_files_dict(), keys='processing.zip')
tmp_dir = tempfile.TemporaryDirectory()
in_dwi = os.path.join(SCILPY_HOME, 'processing', 'dwi.nii.gz')
in_bval = os.path.join(SCILPY_HOME, 'processing', 'dwi.bval')
in_bvec = os.path.join(SCILPY_HOME, 'processing', 'dwi.bvec')
in_mask = os.path.join(SCILPY_HOME, 'processing', 'cc.nii.gz')
in_noise_mask = os.path.join(SCILPY_HOME, 'processing',
                             'small_roi_gm_mask.nii.gz')


def test_count_non_zero_voxel():
    # Not necessary since it is only using numpy.count_nonzero()

    pass


def test_flip_volume():
    vol = np.empty((3, 3, 3))
    vol[0, 0, 0] = 1

    vol_flipped_x = flip_volume(vol, 'x')
    vol_flipped_y = flip_volume(vol, 'y')
    vol_flipped_z = flip_volume(vol, 'z')

    assert vol[0, 0, 0] == vol_flipped_x[2, 0, 0]
    assert vol[0, 0, 0] == vol_flipped_y[0, 2, 0]
    assert vol[0, 0, 0] == vol_flipped_z[0, 0, 2]


def test_crop_volume():
    temp = np.ones((3, 3, 3))
    vol = np.pad(temp, pad_width=2, mode='constant', constant_values=0)

    img = nib.Nifti1Image(vol, np.eye(4))
    wbbox = compute_nifti_bounding_box(img)

    vol_cropped = crop_volume(img, wbbox)

    assert_equal(temp, vol_cropped.get_fdata())


def test_apply_transform():
    # Test apply transform on 3D volume.
    moving3d = np.pad(np.ones((3, 3, 3)), pad_width=1,
                      mode='constant', constant_values=0)
    ref3d = np.roll(moving3d, shift=(1, 0, 0), axis=(0, 1, 2))

    # Simulating translation by 1 in x-axis.
    transfo = np.eye(4)
    transfo[0, 3] = 1

    moving3d_img = nib.Nifti1Image(moving3d, np.eye(4))
    ref3d_img = nib.Nifti1Image(ref3d, np.eye(4))

    warped_img3d = apply_transform(transfo, ref3d_img, moving3d_img)

    assert_equal(ref3d, warped_img3d.get_fdata())

    # Test apply transform on 4D volume.
    moving4d = np.pad(np.ones((3, 3, 3, 2)), pad_width=1,
                      mode='constant', constant_values=0)

    moving4d_img = nib.Nifti1Image(moving4d, np.eye(4))

    warped_img4d = apply_transform(transfo, ref3d_img, moving4d_img)

    assert_equal(ref3d, warped_img4d.get_fdata()[:, :, :, 2])


def test_transform_dwi():
    # Tested within test_apply_transform().

    pass


def test_register_image():
    # Not necessary since it is mostly dipy's function.

    pass


def test_compute_snr():
    # Optimal unit test would be on perfect data with simulated noise but would
    # require making a dwi volume with known bvals and bvecs.
    dwi = nib.load(in_dwi)
    bvals, bvecs = read_bvals_bvecs(in_bval, in_bvec)
    mask = nib.load(in_mask)
    noise_mask = nib.load(in_noise_mask)

    snr = compute_snr(dwi, bvals, bvecs, 20, mask,
                      noise_mask=noise_mask, noise_map=None,
                      split_shells=True)

    # Value returned from multiple runs on the same data.
    target_val = 10.216334

    assert np.allclose(snr[0]['snr'], target_val, atol=0.00005)


def test_resample_volume():
    moving3d = np.pad(np.ones((4, 4, 4)), pad_width=1,
                      mode='constant', constant_values=0)
    ref3d = np.ones((2, 2, 2))

    moving3d_img = nib.Nifti1Image(moving3d, np.eye(4))

    resampled_img = resample_volume(moving3d_img, res=(2, 2, 2), interp='nn')

    assert_equal(resampled_img.get_fdata(), ref3d)


def test_normalize_metric_basic():
    metric = np.array([1, 2, 3, 4, 5])
    expected_output = np.array([0., 0.25, 0.5, 0.75, 1.])
    normalized_metric = normalize_metric(metric)
    assert_almost_equal(normalized_metric, expected_output)


def test_normalize_metric_nan_handling():
    metric = np.array([1, np.nan, 3, np.nan, 5])
    expected_output = np.array([0., np.nan, 0.5, np.nan, 1.])
    normalized_metric = normalize_metric(metric)

    assert_almost_equal(normalized_metric, expected_output)


def test_merge_metrics_basic():
    arrays = [np.array([1, 2, 3]), np.array([4, 5, 6])]
    # Geometric mean boosted by beta=1
    expected_output = np.array([2.0, 3.162278, 4.242641])
    merged_metric = merge_metrics(*arrays)

    assert_almost_equal(merged_metric, expected_output, decimal=6)


def test_merge_metrics_nan_propagation():
    arrays = [np.array([1, np.nan, 3]), np.array([4, 5, 6])]
    expected_output = np.array([2., np.nan, 4.242641])  # NaN replaced with -2
    merged_metric = merge_metrics(*arrays)

    assert_almost_equal(merged_metric, expected_output, decimal=6)<|MERGE_RESOLUTION|>--- conflicted
+++ resolved
@@ -5,27 +5,16 @@
 
 import nibabel as nib
 import numpy as np
-<<<<<<< HEAD
-from numpy.testing import assert_equal, assert_almost_equal
-=======
 from dipy.io.gradients import read_bvals_bvecs
 from numpy.testing import assert_equal
->>>>>>> 1d8d122a
 
 from scilpy import SCILPY_HOME
 from scilpy.image.volume_operations import (apply_transform,
                                             compute_snr,
-<<<<<<< HEAD
-                                            resample_volume,
-                                            normalize_metric,
-                                            merge_metrics)
-from scilpy.io.fetcher import fetch_data, get_testing_files_dict, get_home
-=======
                                             crop_volume,
                                             flip_volume,
                                             resample_volume)
 from scilpy.io.fetcher import fetch_data, get_testing_files_dict
->>>>>>> 1d8d122a
 from scilpy.utils.util import compute_nifti_bounding_box
 
 # Fetching testing dwi data.
