import numpy as np
import nibabel as nib
from numba import objmode

from math import sqrt, acos
from numba import njit
from numba_kdtree import KDTree as nbKDTree
from scipy.spatial import KDTree
from scipy.spatial.transform import Rotation
from scilpy.tracking.fibertube_utils import (streamlines_to_segments,
                                             point_in_cylinder,
                                             dist_segment_segment,
                                             dist_point_segment)
from scilpy.tracking.utils import tqdm_if_verbose
from scilpy.tractograms.uncompress import streamlines_to_voxel_coordinates


def fibertube_density(sft, samples_per_voxel_axis, verbose=False):
    """
    Estimates the per-voxel volumetric density of a set of fibertubes. In other
    words, how much space is occupied by fibertubes and how much is emptiness.

<<<<<<< HEAD
    Works by building a binary mask segmenting voxels that contain at least
    a single fibertube. Then, valid voxels are finely sampled and we count the
    number of samples that landed within a fibertube. For each voxel, this
    number is then divided by its total amount of samples.
=======
    1. Segments voxels that contain at least a single fibertube.
    2. Valid voxels are finely sampled and we count the number of samples that
    landed within a fibertube. For each voxel, this number is then divided by
    its total amount of samples.
    3. By doing the same steps for samples that landed within 2 or more
    fibertubes, we can create a density map of the fibertube collisions.
>>>>>>> 118f4f7e

    Parameters
    ----------
    sft: StatefulTractogram
        Stateful Tractogram object containing the fibertubes.
    samples_per_voxel_axis: int
        Number of samples to be created along a single axis of a voxel. The
        total number of samples in the voxel will be this number cubed.
    verbose: bool
        Whether the function and sub-functions should be verbose.

    Returns
    -------
    density_grid: ndarray
        Per-voxel volumetric density of fibertubes as a 3D image.
    density_flat: list
        Per-voxel volumetric density of fibertubes as a list, containing only
        the voxels that were valid in the binary mask (i.e. that contained
        fibertubes). This is useful for calculating measurements on the
        various density values, like mean, median, etc.
    collision_grid: ndarray
        Per-voxel density of fibertube collisions.
    collision_flat: list
        Per-voxel density of fibertubes collisions as a list, containing only
        the voxels that were valid in the binary mask (i.e. that contained
        fibertubes). This is useful for calculating measurements on the
        various density values, like mean, median, etc.
    """
    if "diameters" not in sft.data_per_streamline:
        raise ValueError('No diameter found as data_per_streamline '
                         'in the provided tractogram')
    diameters = np.reshape(sft.data_per_streamline['diameters'],
                           len(sft.streamlines))
    max_diameter = np.max(diameters)

<<<<<<< HEAD
    # Everything will be in vox for simplicity.
    sft.to_vox()
    # Building a binary mask using TODI
    # Because compute_todi expects streamline points (in voxel coordinates)
    # to be in the range [0, size] rather than [-0.5, size - 0.5], we shift
    # the voxel origin to corner.
    sft.to_corner()
    _, data_shape, _, _ = sft.space_attributes
    todi_obj = TrackOrientationDensityImaging(tuple(data_shape))
    todi_obj.compute_todi(sft.streamlines, False)
    mask = todi_obj.get_mask()
    mask = todi_obj.reshape_to_3d(mask)
=======
    # Everything will be in vox and corner for streamlines_to_voxel_coordinates.
    sft.to_vox()
    sft.to_corner()
    vox_idx_for_streamline = streamlines_to_voxel_coordinates(sft.streamlines)
    mask_idx = np.concatenate(vox_idx_for_streamline)
    mask = np.zeros((sft.dimensions), dtype=np.uint8)
    # Numpy array indexing in 3D works like this
    mask[mask_idx[:, 0], mask_idx[:, 1], mask_idx[:, 2]] = 1
>>>>>>> 118f4f7e

    sampling_density = np.array([samples_per_voxel_axis,
                                 samples_per_voxel_axis,
                                 samples_per_voxel_axis])

    # Source: dipy.tracking.seeds_from_mask
    # Grid of points between -.5 and .5, centered at 0, with given density
    grid = np.mgrid[0: sampling_density[0], 0: sampling_density[1],
                    0: sampling_density[2]]
    grid = grid.T.reshape((-1, 3))
    grid = grid / sampling_density
    grid += 0.5 / sampling_density - 0.5
    grid = grid.reshape(*sampling_density, 3)

    # Back to corner origin
    grid += 0.5

    # Add samples to each voxel in mask
    samples = np.empty(mask.shape, dtype=object)
    for i, j, k in np.ndindex(mask.shape):
        if mask[i][j][k]:
            samples[i][j][k] = [i, j, k] + grid

    # Building KDTree from fibertube segments
    centers, indices, max_seg_length = streamlines_to_segments(
        sft.streamlines, verbose)
    tree = KDTree(centers)

    density_grid = np.zeros(mask.shape)
    density_flat = []
    collision_grid = np.zeros(mask.shape)
    collision_flat = []
    # For each voxel, get density
    for i, j, k in tqdm_if_verbose(np.ndindex(mask.shape), verbose,
                                   total=len(np.ravel(mask))):
        if not mask[i][j][k]:
            continue

        voxel_samples = np.reshape(samples[i][j][k], (-1, 3))

        # Returns an list of lists of neighbor indexes for each sample
        # Ex: [[265, 45, 0, 1231], [12, 67]]
        all_sample_neighbors = tree.query_ball_point(
            voxel_samples, max_seg_length/2+max_diameter/2, workers=-1)

<<<<<<< HEAD
        # Per voxel counters
        nb_in_fibertube = 0
        nb_in_many_fibertubes = 0
=======
        nb_samples_in_fibertubes = 0
        # Set containing sets of fibertube indexes
        # This way, each pair of fibertube is only entered once.
        # This is unless there is a trio. Then the same colliding fibertubes
        # may be entered more than once.
        collisions = set()
>>>>>>> 118f4f7e
        for index, sample in enumerate(voxel_samples):
            neigbors = all_sample_neighbors[index]
            fibertubes_touching_sample = set()
            for segi in neigbors:
                fi = indices[segi][0]
                pi = indices[segi][1]
                centerline = sft.streamlines[fi]
                radius = diameters[fi] / 2

                dist, _, _ = dist_point_segment(centerline[pi],
                                                centerline[pi+1],
                                                np.float32(sample))

                if dist < radius:
                    fibertubes_touching_sample.add(fi)

            if len(fibertubes_touching_sample) > 0:
<<<<<<< HEAD
                nb_in_fibertube += 1
            if len(fibertubes_touching_sample) > 1:
                nb_in_many_fibertubes += 1

        density_grid[i][j][k] = nb_in_fibertube / len(voxel_samples)
        collision_grid[i][j][k] = nb_in_many_fibertubes / len(voxel_samples)
        density_flat.append(density_grid[i][j][k])
        collision_flat.append(collision_grid[i][j][k])


=======
                nb_samples_in_fibertubes += 1
            if len(fibertubes_touching_sample) > 1:
                collisions.add(frozenset(fibertubes_touching_sample))

        density_grid[i][j][k] = nb_samples_in_fibertubes / len(voxel_samples)
        density_flat.append(density_grid[i][j][k])
        collision_grid[i][j][k] = len(collisions) / len(voxel_samples)
        collision_flat.append(collision_grid[i][j][k])

>>>>>>> 118f4f7e
    return density_grid, density_flat, collision_grid, collision_flat


def min_external_distance(sft, verbose):
    """"
    Calculates the minimal distance in between two fibertubes. A RuntimeError
    is thrown if a collision is detected (i.e. a negative distance is found).
    Use IntersectionFinder to remove intersections from fibertubes.

    Parameters
    ----------
    sft: StatefulTractogram
        Stateful Tractogram object containing the fibertubes
    verbose: bool
        Whether to make the function verbose.

    Returns
    -------
    min_external_distance: float
        Minimal distance found between two fibertubes.
    min_external_distance_vec: ndarray
        Vector representation of min_external_distance.
    """
    centerlines = sft.streamlines
    diameters = np.reshape(sft.data_per_streamline['diameters'],
                           len(centerlines))
    max_diameter = np.max(diameters)

    if len(centerlines) <= 1:
        ValueError("Cannot compute metrics of a tractogram with a single" +
                   "streamline or less")
    seg_centers, seg_indices, max_seg_length = streamlines_to_segments(
        centerlines, verbose)
    tree = KDTree(seg_centers)
    min_external_distance = np.inf
    min_external_distance_vec = np.zeros(0, dtype=np.float32)

    for segi, center in tqdm_if_verbose(enumerate(seg_centers), verbose,
                                        total=len(seg_centers)):
        si = seg_indices[segi][0]

        neighbors = tree.query_ball_point(center,
                                          max_seg_length + max_diameter,
                                          workers=-1)

        for neighbor_segi in neighbors:
            neighbor_si = seg_indices[neighbor_segi][0]

            # Skip if neighbor is our streamline
            if neighbor_si == si:
                continue

            p0 = centerlines[si][seg_indices[segi][1]]
            p1 = centerlines[si][seg_indices[segi][1] + 1]
            q0 = centerlines[neighbor_si][seg_indices[neighbor_segi][1]]
            q1 = centerlines[neighbor_si][seg_indices[neighbor_segi][1] + 1]

            rp = diameters[si] / 2
            rq = diameters[neighbor_si] / 2

            distance, vector, *_ = dist_segment_segment(p0, p1, q0, q1)
            external_distance = distance - rp - rq

            if external_distance < 0:
                raise RuntimeError(
                    'The input streamlines contained a collision after \n'
                    'filtering. This is unlikely to be an error of this \n'
                    'script, and instead may be due to your original data \n'
                    'using very high float precision. For more info on \n'
                    'this issue, please see the documentation for'
                    'scil_tractogram_filter_collisions.py.')

            if (external_distance < min_external_distance):
                min_external_distance = external_distance
                min_external_distance_vec = (
                    get_external_vector_from_centerline_vector(vector, rp, rq)
                )

    return min_external_distance, min_external_distance_vec


def max_voxels(diagonal):
    """
    Given the vector representing the smallest distance between two
    fibertubes, calculates the maximum sized voxels (anisotropic & isotropic)
    without causing any partial-volume effect.

    These voxel are expressed in the current 3D referential and are
    often rendered meaningless by it. See function max_voxel_rotated for an
    alternative.

    Parameters
    ----------
    diagonal: ndarray
        Vector representing the smallest distance between two
        fibertubes.

    Returns
    -------
    max_voxel_anisotropic: ndarray
        Maximum sized anisotropic voxel.
    max_voxel_isotropic: ndarray
        Maximum sized isotropic voxel.
    """
    max_voxel_anisotropic = np.abs(diagonal).astype(np.float32)

    # Find an isotropic voxel within the anisotropic one
    min_edge = min(max_voxel_anisotropic)
    max_voxel_isotropic = np.array([min_edge, min_edge, min_edge],
                                   dtype=np.float32)

    return (max_voxel_anisotropic, max_voxel_isotropic)


def max_voxel_rotated(diagonal):
    """
    Given the vector representing the smallest distance between two
    fibertubes, calculates the maximum sized voxel without causing any
    partial-volume effect. This voxel is isotropic.

    This voxel is not expressed in the current 3D referential. It will require
    the tractogram to be rotated according to rotation_matrix for this voxel
    to be applicable.

    Parameters
    ----------
    diagonal: ndarray
        Vector representing the smallest distance between two
        fibertubes.

    Returns
    -------
    rotation_matrix: ndarray
        3x3 rotation matrix to be applied to the tractogram to align it with
        the voxel
    edge: float
        Edge size of the max_voxel_rotated.
    """
    hyp = np.linalg.norm(diagonal)
    edge = hyp / 3*sqrt(3)

    # The rotation should be such that the diagonal becomes aligned
    # with [1, 1, 1]
    diag = diagonal / np.linalg.norm(diagonal)
    dest = [1, 1, 1] / np.linalg.norm([1, 1, 1])

    v = np.cross(diag, dest)
    v /= np.linalg.norm(v)
    theta = acos(np.dot(diag, dest))
    rotation_matrix = Rotation.from_rotvec(v * theta).as_matrix()

    return (rotation_matrix, edge)


@njit
def get_external_vector_from_centerline_vector(vector, r1, r2):
    """
    Given a vector separating two fibertube centerlines, finds a
    vector that separates them from outside their diameter.

    Parameters
    ----------
    vector: ndarray
        Vector between two fibertube centerlines.
    rp: ndarray
        Radius of one of the fibertubes.
    rq: ndarray
        Radius of the other fibertube.

    Results
    -------
    external_vector: ndarray
        Vector between the two fibertubes, outside their diameter.
    """
    unit_vector = vector / np.linalg.norm(vector)
    external_vector = (vector - r1 * unit_vector - r2 *
                       unit_vector)

    return external_vector


@njit
def resolve_origin_seeding(seeds, centerlines, diameters):
    """
    Given seeds generated in the first segment of fibertubes (origin seeding)
    and a set of fibertubes, associates each seed with their corresponding
    fibertube.

    Parameters
    ----------
    seeds: ndarray
    centerlines: ndarray
        Fibertube centerlines given as a fixed array
        (see streamlines_as_fixed_array).
    diameters: ndarray

    Return
    ------
    seeds_fiber: ndarray
        Array containing the fibertube index of each seed. If the seed is
        not in a fibertube, its value in the array will be -1.
    """
    seeds_fiber = [-1] * len(seeds)

    for si, seed in enumerate(seeds):
        for fi, fiber in enumerate(centerlines):
            if point_in_cylinder(fiber[0], fiber[1], diameters[fi]/2, seed):
                seeds_fiber[si] = fi
                break

    return np.array(seeds_fiber)


@njit
def mean_reconstruction_error(centerlines, centerlines_length, diameters,
                              streamlines, streamlines_length, seeds_fiber,
                              return_error_tractogram=False):
    """
    For each provided streamline, finds the mean distance between its
    coordinates and the fibertube it has been seeded in.

    Parameters
    ----------
    centerlines: ndarray
        Fixed array containing ground-truth fibertube centerlines.
    centerlines_length: ndarray
        Fixed array containing the number of coordinates of each fibertube
        centerlines.
    diameters: list,
        Diameters of the fibertubes
    streamlines: ndarray
        Fixed array containing streamlines resulting from the tracking
        process.
    streamlines_length: ndarray,
        Fixed array containing the number of coordinates of each streamline
    seeds_fiber: list
        Array of the same length as there are streamlines. For every
        streamline, contains the index of the fiber in which it has been
        seeded.
    return_error_tractogram: bool = False

    Return
    ------
    mean_errors: list
        Array containing the mean error for every streamline.
    error_tractogram: list
        Empty when return_error_tractogram is set to False. Otherwise,
        contains a visual representation of the error between every streamline
        and the fiber in which it has been seeded.
    """
    mean_errors = []
    error_tractogram = []

    # objmode allows the execution of non numba-compatible code within a numba
    # function
    with objmode(centers='float64[:, :]', indices='int64[:, :]'):
        centers, indices, _ = streamlines_to_segments(centerlines, False)
    centers_fixed_length = len(centerlines[0])-1

    # Building a tree for first fibertube
    tree = nbKDTree(centers[:centerlines_length[0]-1])
    tree_fi = 0

    for si, streamline_fixed in enumerate(streamlines):
        streamline = streamline_fixed[:streamlines_length[si]-1]
        errors = []

        seeded_fi = seeds_fiber[si]
        fiber = centerlines[seeded_fi]
        radius = diameters[seeded_fi] / 2

        # Rebuild tree for current fiber.
        if tree_fi != seeded_fi:
            tree = nbKDTree(
                centers[centers_fixed_length * seeded_fi:
                        (centers_fixed_length * seeded_fi +
                         centerlines_length[seeded_fi] - 1)])

        # Querying nearest neighbor for each coordinate of the streamline.
        neighbors = tree.query_parallel(streamline)[1]

        for pi, point in enumerate(streamline):
            nearest_index = neighbors[pi][0]

            # Retrieving the closest cylinder segment.
            _, pi = indices[nearest_index]
            pt1 = fiber[pi]
            pt2 = fiber[pi + 1]

            # If we're within the fiber, error = 0
            if (np.linalg.norm(point - pt1) < radius or
                np.linalg.norm(point - pt2) < radius or
                    point_in_cylinder(pt1, pt2, radius, point)):
                errors.append(0.)
            else:
                distance, vector, segment_collision_point = dist_point_segment(
                    pt1, pt2, point)
                errors.append(distance - radius)

                if return_error_tractogram:
                    fiber_collision_point = segment_collision_point - (
                        vector / np.linalg.norm(vector)) * radius
                    error_tractogram.append([fiber_collision_point, point])

        mean_errors.append(np.array(errors).mean())

    return mean_errors, error_tractogram


@njit
def endpoint_connectivity(blur_radius, centerlines, centerlines_length,
                          diameters, streamlines, seeds_fiber):
    """
    For every streamline, find whether or not it has reached the end segment
    of its fibertube. Each streamline is associated with an "Arrival fibertube
    segment", which is the closest fibertube segment to its before-last
    coordinate.

    IMPORTANT: Streamlines given as input to be scored should be forward-only,
    which means they are saved so that [0] is the seeding position and [-1] is
    the end.

    VC: "Valid Connection": A streamline whose arrival fibertube segment is
    the final segment of the fibertube in which is was originally seeded.

    IC: "Invalid Connection": A streamline whose arrival fibertube segment is
    the start or final segment of a fibertube in which is was not seeded.

    NC: "No Connection": A streamline whose arrival fibertube segment is
    not the start or final segment of any fibertube.

    Parameters
    ----------
    blur_radius: float
        Blur radius used during fibertube tracking.
    centerlines: ndarray
        Fixed array containing ground-truth fibertube centerlines.
    centerlines_length: ndarray
        Fixed array containing the number of coordinates of each fibertube
        centerlines.
    diameters: list,
        Diameters of the fibertubes.
    streamlines: ndarray
        Fixed array containing streamlines resulting from the tracking
        process.
    streamlines_length: ndarray,
        Fixed array containing the number of coordinates of each streamline
    seeds_fiber: list
        Array of the same length as there are streamlines. For every
        streamline, contains the index of the fibertube in which it has been
        seeded.

    Return
    ------
    vc: list
        List containing the indices of all streamlines that are valid
        connections.
    ic: list
        List containing the indices of all streamlines that are invalid
        connections.
    nc: list
        List containing the indices of all streamlines that are no
        connections.
    """
    max_diameter = np.max(diameters)

    # objmode allows the execution of non numba-compatible code within a numba
    # function
    with objmode(centers='float64[:, :]', indices='int64[:, :]',
                 max_seg_length='float64'):
        centers, indices, max_seg_length = streamlines_to_segments(
            centerlines, False)

    tree = nbKDTree(centers)

    vc = set()
    ic = set()
    nc = set()

    # streamline[-2] is the last point with a valid direction
    all_neighbors = tree.query_radius(
        streamlines[:, -2], blur_radius + max_seg_length / 2 + max_diameter)

    for streamline_index, streamline in enumerate(streamlines):
        seed_fi = seeds_fiber[streamline_index]
        neighbors = all_neighbors[streamline_index]

        closest_dist = np.inf
        closest_seg = 0

        # Finding closest segment
        # There will always be a neighbor to override np.inf
        for segment_index in neighbors:
            fibertube_index = indices[segment_index][0]
            point_index = indices[segment_index][1]

            dist, _, _ = dist_point_segment(
                centerlines[fibertube_index][point_index],
                centerlines[fibertube_index][point_index+1],
                streamline[-2])

            if dist < closest_dist:
                closest_dist = dist
                closest_seg = segment_index

        fibertube_index = indices[closest_seg][0]
        point_index = indices[closest_seg][1]

        # If the closest segment is the last of its centerlines
        if point_index == centerlines_length[fibertube_index]-1:
            if fibertube_index == seed_fi:
                vc.add(streamline_index)
            else:
                ic.add(streamline_index)
        elif point_index == 0:
            ic.add(streamline_index)
        else:
            nc.add(streamline_index)

    return list(vc), list(ic), list(nc)<|MERGE_RESOLUTION|>--- conflicted
+++ resolved
@@ -20,19 +20,12 @@
     Estimates the per-voxel volumetric density of a set of fibertubes. In other
     words, how much space is occupied by fibertubes and how much is emptiness.
 
-<<<<<<< HEAD
-    Works by building a binary mask segmenting voxels that contain at least
-    a single fibertube. Then, valid voxels are finely sampled and we count the
-    number of samples that landed within a fibertube. For each voxel, this
-    number is then divided by its total amount of samples.
-=======
     1. Segments voxels that contain at least a single fibertube.
     2. Valid voxels are finely sampled and we count the number of samples that
     landed within a fibertube. For each voxel, this number is then divided by
     its total amount of samples.
     3. By doing the same steps for samples that landed within 2 or more
     fibertubes, we can create a density map of the fibertube collisions.
->>>>>>> 118f4f7e
 
     Parameters
     ----------
@@ -68,20 +61,6 @@
                            len(sft.streamlines))
     max_diameter = np.max(diameters)
 
-<<<<<<< HEAD
-    # Everything will be in vox for simplicity.
-    sft.to_vox()
-    # Building a binary mask using TODI
-    # Because compute_todi expects streamline points (in voxel coordinates)
-    # to be in the range [0, size] rather than [-0.5, size - 0.5], we shift
-    # the voxel origin to corner.
-    sft.to_corner()
-    _, data_shape, _, _ = sft.space_attributes
-    todi_obj = TrackOrientationDensityImaging(tuple(data_shape))
-    todi_obj.compute_todi(sft.streamlines, False)
-    mask = todi_obj.get_mask()
-    mask = todi_obj.reshape_to_3d(mask)
-=======
     # Everything will be in vox and corner for streamlines_to_voxel_coordinates.
     sft.to_vox()
     sft.to_corner()
@@ -90,7 +69,6 @@
     mask = np.zeros((sft.dimensions), dtype=np.uint8)
     # Numpy array indexing in 3D works like this
     mask[mask_idx[:, 0], mask_idx[:, 1], mask_idx[:, 2]] = 1
->>>>>>> 118f4f7e
 
     sampling_density = np.array([samples_per_voxel_axis,
                                  samples_per_voxel_axis,
@@ -136,18 +114,9 @@
         all_sample_neighbors = tree.query_ball_point(
             voxel_samples, max_seg_length/2+max_diameter/2, workers=-1)
 
-<<<<<<< HEAD
         # Per voxel counters
         nb_in_fibertube = 0
         nb_in_many_fibertubes = 0
-=======
-        nb_samples_in_fibertubes = 0
-        # Set containing sets of fibertube indexes
-        # This way, each pair of fibertube is only entered once.
-        # This is unless there is a trio. Then the same colliding fibertubes
-        # may be entered more than once.
-        collisions = set()
->>>>>>> 118f4f7e
         for index, sample in enumerate(voxel_samples):
             neigbors = all_sample_neighbors[index]
             fibertubes_touching_sample = set()
@@ -165,7 +134,6 @@
                     fibertubes_touching_sample.add(fi)
 
             if len(fibertubes_touching_sample) > 0:
-<<<<<<< HEAD
                 nb_in_fibertube += 1
             if len(fibertubes_touching_sample) > 1:
                 nb_in_many_fibertubes += 1
@@ -176,17 +144,6 @@
         collision_flat.append(collision_grid[i][j][k])
 
 
-=======
-                nb_samples_in_fibertubes += 1
-            if len(fibertubes_touching_sample) > 1:
-                collisions.add(frozenset(fibertubes_touching_sample))
-
-        density_grid[i][j][k] = nb_samples_in_fibertubes / len(voxel_samples)
-        density_flat.append(density_grid[i][j][k])
-        collision_grid[i][j][k] = len(collisions) / len(voxel_samples)
-        collision_flat.append(collision_grid[i][j][k])
-
->>>>>>> 118f4f7e
     return density_grid, density_flat, collision_grid, collision_flat
 
 
