--- conflicted
+++ resolved
@@ -56,31 +56,11 @@
     in_filename = os.path.join(directory,
                                '{}_{}.nii.gz'.format(in_label, out_label))
 
-<<<<<<< HEAD
     if os.path.isfile(in_filename):
         if not is_header_compatible(in_filename, ref_img):
             raise IOError('{} do not have a compatible header'.format(
                 in_filename))
         return nib.load(in_filename).get_fdata()
-=======
-def load_node_nifti(directory, in_label, out_label, ref_filename):
-    in_filename_1 = os.path.join(directory,
-                                 '{}_{}.nii.gz'.format(in_label, out_label))
-    in_filename_2 = os.path.join(directory,
-                                 '{}_{}.nii.gz'.format(out_label, in_label))
-    in_filename = None
-    if os.path.isfile(in_filename_1):
-        in_filename = in_filename_1
-    elif os.path.isfile(in_filename_2):
-        in_filename = in_filename_2
-
-    if in_filename is not None:
-        if not is_header_compatible(in_filename, ref_filename):
-            logging.error('{} and {} do not have a compatible header'.format(
-                in_filename, ref_filename))
-            raise IOError
-        return nib.load(in_filename).get_fdata(dtype=np.float64)
->>>>>>> 43f516cf
 
     return None
 
@@ -153,20 +133,12 @@
                 map_data[map_data > 0])
         elif os.path.isfile(measure):
             metric_filename = measure
-<<<<<<< HEAD
             if not is_header_compatible(metric_filename, labels_img):
                 logging.error('{} do not have a compatible header'.format(
                     metric_filename))
                 raise IOError
 
-            metric_data = nib.load(metric_filename).get_fdata(dtype=np.float32)
-=======
-            if not is_header_compatible(metric_filename, sft):
-                raise IOError('{} and {} do not have a compatible header'.format(
-                    in_filename, metric_filename))
-
             metric_data = nib.load(metric_filename).get_fdata(dtype=np.float64)
->>>>>>> 43f516cf
             if weighted:
                 density = density / np.max(density)
                 voxels_value = metric_data * density
