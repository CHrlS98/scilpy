#! /usr/bin/env python3
# -*- coding: utf-8 -*-

"""
Given ground-truth fibertubes and a tractogram obtained through fibertube
tracking, computes metrics about the quality of individual fiber
reconstruction.

<<<<<<< HEAD
=======
IMPORTANT: Streamlines given as input to be scored should be forward-only,
which means they are saved so that [0] is the seeding position and [-1] is
the end.
TODO: Add the seed's segment index as dps, to allow different seeding methods
and forward_only=False.

>>>>>>> 00f93033
Each streamline is associated with an "Arrival fibertube segment", which is
the closest fibertube segment to its before-last coordinate. We then define
the following terms:

VC: "Valid Connection": A streamline whose arrival fibertube segment is
the final segment of the fibertube in which is was originally seeded.

IC: "Invalid Connection": A streamline whose arrival fibertube segment is
the start or final segment of a fibertube in which is was not seeded.

NC: "No Connection": A streamline whose arrival fibertube segment is
not the start or final segment of any fibertube.

The "absolute error" of a coordinate is the distance in mm between that
coordinate and the closest point on its corresponding fibertube. The average
of all coordinate absolute errors of a streamline is called the "Mean absolute
error" or "mae".

Computed metrics:
    - vc_ratio
        Number of VC divided by the number of streamlines.
    - ic_ratio
        Number of IC divided by the number of streamlines.
    - nc_ratio
        Number of NC divided by the number of streamlines.
    - mae_min
        Minimum MAE for the tractogram.
    - mae_max
        Maximum MAE for the tractogram.
    - mae_mean
        Average MAE for the tractogram.
    - mae_med
        Median MAE for the tractogram.

See also:
    - scil_tractogram_filter_collisions.py to prepare data for fibertube
      tracking
    - scil_fibertube_tracking.py to perform a fibertube tracking
    - docs/source/documentation/fibertube_tracking.rst
"""

import os
import json
import numba
import argparse
import logging
import numpy as np
import nibabel as nib

from dipy.io.stateful_tractogram import StatefulTractogram, Space, Origin
from dipy.io.streamline import save_tractogram, load_tractogram
from scilpy.tractanalysis.fibertube_scoring import \
    resolve_origin_seeding, endpoint_connectivity, mean_reconstruction_error
from scilpy.tractograms.streamline_operations import \
    get_streamlines_as_fixed_array
from scilpy.io.utils import (assert_inputs_exist,
                             assert_outputs_exist,
                             add_overwrite_arg,
                             add_verbose_arg,
                             add_json_args)


def _build_arg_parser():
    p = argparse.ArgumentParser(
        description=__doc__,
        formatter_class=argparse.RawTextHelpFormatter)

    p.add_argument('in_fibertubes',
                   help='Path to the tractogram file (must be .trk) \n'
                   'containing ground-truth fibertubes. They must be: \n'
                   '1- Void of any collision. \n'
                   '2- With their respective diameter saved \n'
                   'as data_per_streamline. \n'
                   'For both of these requirements, see \n'
                   'scil_tractogram_filter_collisions.')

    p.add_argument('in_tracking',
                   help='Path to the tractogram file (must be .trk) \n'
                   'containing the reconstruction of ground-truth \n'
                   'fibertubes made from fibertube tracking. Seeds \n'
                   'used for tracking must be saved as \n'
                   'data_per_streamline.')

    p.add_argument('in_config',
                   help='Path to a json file containing the fibertube \n'
                   'parameters used for the tracking process.')

    p.add_argument('out_metrics',
                   help='Output file containing the computed measures and \n'
                   'metrics (must be .json).')

    p.add_argument('--save_error_tractogram', action='store_true',
                   help='If set, a .trk file will be saved, containing a \n'
                   'visual representation of all the coordinate absolute \n'
                   'errors of the entire tractogram. The file name is \n'
                   'derived from the out_metrics parameter.')

    p.add_argument(
        '--out_tracked_fibertubes', type=str, default=None,
        help='If set, the fibertubes that were used for seeding will be \n'
        'saved separately at the specified location (must be .trk or \n'
        '.tck). This parameter is not required for scoring the tracking \n'
        'result, as the seeding information of each streamline is always \n'
        'saved as data_per_streamline.')

    add_json_args(p)
    add_verbose_arg(p)
    add_overwrite_arg(p)

    return p


def main():
    parser = _build_arg_parser()
    args = parser.parse_args()

    logging.getLogger().setLevel(logging.getLevelName(args.verbose))
    logging.getLogger('numba').setLevel(logging.WARNING)

    if os.path.splitext(args.in_fibertubes)[1] != '.trk':
        parser.error('Invalid input streamline file format (must be trk):' +
                     '{0}'.format(args.in_fibertubes))

    if not nib.streamlines.is_supported(args.in_tracking):
        parser.error('Invalid output streamline file format (must be trk ' +
                     'or tck): {0}'.format(args.in_tracking))

    if os.path.splitext(args.in_config)[1] != '.json':
        parser.error('Invalid input streamline file format (must be json):' +
                     '{0}'.format(args.in_config))

    out_metrics_no_ext, ext = os.path.splitext(args.out_metrics)
    if ext != '.json':
        parser.error('Invalid output file format (must be json): {0}'
                     .format(args.out_metrics))

    if args.out_tracked_fibertubes:
        if not nib.streamlines.is_supported(args.out_tracked_fibertubes):
            parser.error('Invalid output streamline file format (must be ' +
                         'trk or tck):' +
                         '{0}'.format(args.out_tracked_fibertubes))

    assert_inputs_exist(parser, [args.in_fibertubes, args.in_config,
                                 args.in_tracking])
    assert_outputs_exist(parser, args, [args.out_metrics],
                         [args.out_tracked_fibertubes])

    our_space = Space.VOXMM
    our_origin = Origin('center')

    logging.debug('Loading centerline tractogram & diameters')
    truth_sft = load_tractogram(args.in_fibertubes, 'same', our_space,
                                our_origin)
    centerlines = truth_sft.get_streamlines_copy()
    centerlines, centerlines_length = get_streamlines_as_fixed_array(
        centerlines)

    if "diameters" not in truth_sft.data_per_streamline:
        parser.error('No diameters found as data per streamline on ' +
                     args.in_fibertubes)
    diameters = np.reshape(truth_sft.data_per_streamline['diameters'],
                           len(centerlines))

    logging.debug('Loading reconstructed tractogram')
    in_sft = load_tractogram(args.in_tracking, 'same', our_space,
                             our_origin)
    streamlines = in_sft.get_streamlines_copy()
    streamlines, streamlines_length = get_streamlines_as_fixed_array(
        streamlines)

    logging.debug("Loading seeds")
    if "seeds" not in in_sft.data_per_streamline:
        parser.error('No seeds found as data per streamline on ' +
                     args.in_tracking)

    seeds = in_sft.data_per_streamline['seeds']
    seeds_fiber = resolve_origin_seeding(seeds, centerlines, diameters)

    logging.debug("Loading config")
    with open(args.in_config, 'r') as f:
        config = json.load(f)
    blur_radius = float(config['blur_radius'])

    if len(seeds_fiber) != len(streamlines):
        raise ValueError('Could not resolve origin seeding regions')
    for num in seeds_fiber:
        if num == -1:
            raise ValueError('Could not resolve origin seeding regions')

    if args.out_tracked_fibertubes:
        # Set for removing doubles
        tracked_fibertubes_indices = set(seeds_fiber)
        tracked_fibertubes = []

        for fi in tracked_fibertubes_indices:
            tracked_fibertubes.append(centerlines[fi][:centerlines_length[fi]])

        tracked_sft = StatefulTractogram.from_sft(tracked_fibertubes,
                                                  truth_sft)
        save_tractogram(tracked_sft, args.out_tracked_fibertubes,
                        bbox_valid_check=False)

    logging.debug("Computing endpoint connectivity")
    vc, ic, nc = endpoint_connectivity(blur_radius, centerlines,
                                       centerlines_length, diameters,
                                       streamlines, seeds_fiber)

    logging.debug("Computing reconstruction error")
    (mean_errors, error_tractogram) = mean_reconstruction_error(
        centerlines, centerlines_length, diameters, streamlines,
        streamlines_length, seeds_fiber, args.save_error_tractogram)

    metrics = {
        'vc_ratio': len(vc)/len(streamlines),
        'ic_ratio': len(ic)/len(streamlines),
        'nc_ratio': len(nc)/len(streamlines),
        'mae_min': np.min(mean_errors),
        'mae_max': np.max(mean_errors),
        'mae_mean': np.mean(mean_errors),
        'mae_med': np.median(mean_errors),
    }
    with open(args.out_metrics, 'w') as outfile:
        json.dump(metrics, outfile,
                  indent=args.indent, sort_keys=args.sort_keys)

    if args.save_error_tractogram:
        sft = StatefulTractogram.from_sft(error_tractogram, truth_sft)
        save_tractogram(sft, out_metrics_no_ext + '.trk',
                        bbox_valid_check=False)


if __name__ == '__main__':
    main()<|MERGE_RESOLUTION|>--- conflicted
+++ resolved
@@ -6,15 +6,12 @@
 tracking, computes metrics about the quality of individual fiber
 reconstruction.
 
-<<<<<<< HEAD
-=======
 IMPORTANT: Streamlines given as input to be scored should be forward-only,
 which means they are saved so that [0] is the seeding position and [-1] is
 the end.
 TODO: Add the seed's segment index as dps, to allow different seeding methods
 and forward_only=False.
 
->>>>>>> 00f93033
 Each streamline is associated with an "Arrival fibertube segment", which is
 the closest fibertube segment to its before-last coordinate. We then define
 the following terms:
