#! /usr/bin/env python3
# -*- coding: utf-8 -*-

"""
Given ground-truth fibertubes and a tractogram obtained through fibertube
tracking, computes metrics about the quality of individual fiber
reconstruction.

Each streamline is associated with an "Arrival fibertube segment", which is
the closest fibertube segment to its before-last coordinate. We then define
the following terms:

VC: "Valid Connection": A streamline whose arrival fibertube segment is
the final segment of the fibertube in which is was originally seeded.

IC: "Invalid Connection": A streamline whose arrival fibertube segment is
the start or final segment of a fibertube in which is was not seeded.

NC: "No Connection": A streamline whose arrival fibertube segment is
not the start or final segment of any fibertube.

The "absolute error" of a coordinate is the distance in mm between that
coordinate and the closest point on its corresponding fibertube. The average
of all coordinate absolute errors of a streamline is called the "Mean absolute
error" or "mae".

Computed metrics:
    - vc_ratio
        Number of VC divided by the number of streamlines.
    - ic_ratio
        Number of IC divided by the number of streamlines.
    - nc_ratio
        Number of NC divided by the number of streamlines.
    - mae_min
        Minimum MAE for the tractogram.
    - mae_max
        Maximum MAE for the tractogram.
    - mae_mean
        Average MAE for the tractogram.
    - mae_med
        Median MAE for the tractogram.

See also:
    - scil_tractogram_filter_collisions.py to prepare data for fibertube
      tracking
    - scil_fibertube_tracking.py to perform a fibertube tracking
    - docs/source/documentation/fibertube_tracking.rst
"""

import os
import json
import numba
import argparse
import logging
import numpy as np
import nibabel as nib

from dipy.io.stateful_tractogram import StatefulTractogram, Space, Origin
from dipy.io.streamline import save_tractogram, load_tractogram
from scilpy.tractanalysis.fibertube_scoring import \
    resolve_origin_seeding, endpoint_connectivity, mean_reconstruction_error
from scilpy.tractograms.streamline_operations import \
    get_streamlines_as_fixed_array
from scilpy.io.utils import (assert_inputs_exist,
                             assert_outputs_exist,
                             add_overwrite_arg,
                             add_verbose_arg,
                             add_json_args)


def _build_arg_parser():
    p = argparse.ArgumentParser(
        description=__doc__,
        formatter_class=argparse.RawTextHelpFormatter)

    p.add_argument('in_fibertubes',
                   help='Path to the tractogram file (must be .trk) \n'
                   'containing ground-truth fibertubes. They must be: \n'
                   '1- Void of any collision. \n'
                   '2- With their respective diameter saved \n'
                   'as data_per_streamline. \n'
                   'For both of these requirements, see \n'
                   'scil_tractogram_filter_collisions.')

    p.add_argument('in_tracking',
                   help='Path to the tractogram file (must be .trk) \n'
                   'containing the reconstruction of ground-truth \n'
                   'fibertubes made from fibertube tracking. Seeds \n'
                   'used for tracking must be saved as \n'
                   'data_per_streamline.')

    p.add_argument('in_config',
                   help='Path to a json file containing the fibertube \n'
                   'parameters used for the tracking process.')

    p.add_argument('out_metrics',
                   help='Output file containing the computed measures and \n'
                   'metrics (must be .json).')

    p.add_argument('--save_error_tractogram', action='store_true',
                   help='If set, a .trk file will be saved, containing a \n'
                   'visual representation of all the coordinate absolute \n'
                   'errors of the entire tractogram. The file name is \n'
                   'derived from the out_metrics parameter.')

    p.add_argument(
        '--out_tracked_fibertubes', type=str, default=None,
        help='If set, the fibertubes that were used for seeding will be \n'
        'saved separately at the specified location (must be .trk or \n'
        '.tck). This parameter is not required for scoring the tracking \n'
        'result, as the seeding information of each streamline is always \n'
        'saved as data_per_streamline.')

    add_json_args(p)
    add_verbose_arg(p)
    add_overwrite_arg(p)

    return p


def main():
    parser = _build_arg_parser()
    args = parser.parse_args()

    logging.getLogger().setLevel(logging.getLevelName(args.verbose))
    logging.getLogger('numba').setLevel(logging.WARNING)

    if os.path.splitext(args.in_fibertubes)[1] != '.trk':
        parser.error('Invalid input streamline file format (must be trk):' +
                     '{0}'.format(args.in_fibertubes))

    if not nib.streamlines.is_supported(args.in_tracking):
        parser.error('Invalid output streamline file format (must be trk ' +
                     'or tck): {0}'.format(args.in_tracking))

    if os.path.splitext(args.in_config)[1] != '.json':
        parser.error('Invalid input streamline file format (must be json):' +
                     '{0}'.format(args.in_config))

    out_metrics_no_ext, ext = os.path.splitext(args.out_metrics)
    if ext != '.json':
        parser.error('Invalid output file format (must be json): {0}'
                     .format(args.out_metrics))

    if args.out_tracked_fibertubes:
        if not nib.streamlines.is_supported(args.out_tracked_fibertubes):
            parser.error('Invalid output streamline file format (must be ' +
                         'trk or tck):' +
                         '{0}'.format(args.out_tracked_fibertubes))

    assert_inputs_exist(parser, [args.in_fibertubes, args.in_config,
                                 args.in_tracking])
    assert_outputs_exist(parser, args, [args.out_metrics],
                         [args.out_tracked_fibertubes])

    our_space = Space.VOXMM
    our_origin = Origin('center')

    logging.debug('Loading centerline tractogram & diameters')
    truth_sft = load_tractogram(args.in_fibertubes, 'same', our_space,
                                our_origin)
    centerlines = truth_sft.get_streamlines_copy()
    centerlines, centerlines_length = get_streamlines_as_fixed_array(
        centerlines)

    if "diameters" not in truth_sft.data_per_streamline:
        parser.error('No diameters found as data per streamline on ' +
                     args.in_fibertubes)
    diameters = np.reshape(truth_sft.data_per_streamline['diameters'],
                           len(centerlines))

    logging.debug('Loading reconstructed tractogram')
    in_sft = load_tractogram(args.in_tracking, 'same', our_space,
                             our_origin)
    streamlines = in_sft.get_streamlines_copy()
    streamlines, streamlines_length = get_streamlines_as_fixed_array(
        streamlines)

    logging.debug("Loading seeds")
    if "seeds" not in in_sft.data_per_streamline:
        parser.error('No seeds found as data per streamline on ' +
                     args.in_tracking)

    seeds = in_sft.data_per_streamline['seeds']
    seeds_fiber = resolve_origin_seeding(seeds, centerlines, diameters)

    logging.debug("Loading config")
    with open(args.in_config, 'r') as f:
        config = json.load(f)
    step_size = float(config['step_size'])
    blur_radius = float(config['blur_radius'])

    if len(seeds_fiber) != len(streamlines):
        raise ValueError('Could not resolve origin seeding regions')
    for num in seeds_fiber:
        if num == -1:
            raise ValueError('Could not resolve origin seeding regions')

    if args.out_tracked_fibertubes:
        # Set for removing doubles
        tracked_fibertubes_indices = set(seeds_fiber)
        tracked_fibertubes = []

        for fi in tracked_fibertubes_indices:
            tracked_fibertubes.append(centerlines[fi][:centerlines_length[fi]])

        tracked_sft = StatefulTractogram.from_sft(tracked_fibertubes,
                                                  truth_sft)
        save_tractogram(tracked_sft, args.out_tracked_fibertubes,
                        bbox_valid_check=False)

    logging.debug("Computing endpoint connectivity")
<<<<<<< HEAD
    vc, ic, nc = endpoint_connectivity(
        step_size, blur_radius,
        centerlines, centerlines_length,
        diameters, streamlines,
        seeds_fiber)
=======
    vc, ic, nc = endpoint_connectivity(blur_radius, centerlines,
                                       centerlines_length, diameters,
                                       streamlines, seeds_fiber)
>>>>>>> d8ee22d1

    logging.debug("Computing reconstruction error")
    (mean_errors, error_tractogram) = mean_reconstruction_error(
        centerlines, centerlines_length, diameters, streamlines,
        streamlines_length, seeds_fiber, args.save_error_tractogram)

    metrics = {
        'vc_ratio': len(vc)/len(streamlines),
        'ic_ratio': len(ic)/len(streamlines),
        'nc_ratio': len(nc)/len(streamlines),
        'mae_min': np.min(mean_errors),
        'mae_max': np.max(mean_errors),
        'mae_mean': np.mean(mean_errors),
        'mae_med': np.median(mean_errors),
    }
    with open(args.out_metrics, 'w') as outfile:
        json.dump(metrics, outfile,
                  indent=args.indent, sort_keys=args.sort_keys)

    if args.save_error_tractogram:
        sft = StatefulTractogram.from_sft(error_tractogram, truth_sft)
        save_tractogram(sft, out_metrics_no_ext + '.trk',
                        bbox_valid_check=False)


if __name__ == '__main__':
    main()<|MERGE_RESOLUTION|>--- conflicted
+++ resolved
@@ -210,17 +210,9 @@
                         bbox_valid_check=False)
 
     logging.debug("Computing endpoint connectivity")
-<<<<<<< HEAD
-    vc, ic, nc = endpoint_connectivity(
-        step_size, blur_radius,
-        centerlines, centerlines_length,
-        diameters, streamlines,
-        seeds_fiber)
-=======
     vc, ic, nc = endpoint_connectivity(blur_radius, centerlines,
                                        centerlines_length, diameters,
                                        streamlines, seeds_fiber)
->>>>>>> d8ee22d1
 
     logging.debug("Computing reconstruction error")
     (mean_errors, error_tractogram) = mean_reconstruction_error(
