#!/usr/bin/env python3
# -*- coding: utf-8 -*-

"""
Register bundle to a template for screenshots using a reference.
The template can be any MNI152 (any resolution, cropped or not)
If your in_anat has a skull, select a MNI152 template with a skull and
vice-versa.

If the bundle is already in MNI152 space, do not use --target_template.

Axial, coronal and sagittal slices are captured.
Sagittal can be capture from the left (default) or the right.

For the --roi argument: If 1 value is provided, the ROI will be white,
if 4 values are provided, the ROI will be colored with the RGB values
provided, if 5 values are provided, it is RGBA (values from 0-255).
"""

from dipy.align.imaffine import AffineMap
import argparse
import logging
import os

from dipy.io.stateful_tractogram import Space, StatefulTractogram
from dipy.io.streamline import load_tractogram
from dipy.tracking.streamline import transform_streamlines
from fury import actor
import nibabel as nib
from nilearn import plotting
import numpy as np
from scipy.ndimage import map_coordinates

from scilpy.tractanalysis.streamlines_metrics import compute_tract_counts_map
from scilpy.io.utils import (add_overwrite_arg,
                             add_verbose_arg,
                             assert_inputs_exist,
                             assert_outputs_exist)
from scilpy.utils.image import register_image
from scilpy.viz.screenshot import display_slices
from scilpy.viz.utils import get_colormap


def _build_arg_parser():
    p = argparse.ArgumentParser(
        description=__doc__,
        formatter_class=argparse.RawTextHelpFormatter)
    p.add_argument('in_bundle',
                   help='Path of the input bundle.')
    p.add_argument('in_anat',
                   help='Path of the reference file (.nii or nii.gz).')
    p.add_argument('--target_template',
                   help='Path to the target MNI152 template for registration. \n'
                        'If in_anat has a skull, select a MNI152 template \n'
                        'with a skull and vice-versa.')

    sub_color = p.add_mutually_exclusive_group()
    sub_color.add_argument('--local_coloring', action='store_true',
                           help='Color streamlines local segments orientation.')
    sub_color.add_argument('--uniform_coloring', nargs=3,
                           metavar=('R', 'G', 'B'), type=float,
                           help='Color streamlines with uniform coloring.')
    sub_color.add_argument('--reference_coloring',
                           metavar='COLORBAR',
                           help='Color streamlines with reference coloring '
                                '(0-255).')
    p.add_argument('--roi', nargs='+', action='append',
                   help='Path to a ROI file (.nii or nii.gz).')
    p.add_argument('--right', action='store_true',
                   help='Take screenshot from the right instead of the left \n'
                        'for the sagittal plane.')
    p.add_argument('--anat_opacity', type=float, default=0.3,
                   help='Set the opacity for the anatomy, use 0 for complete \n'
                        'transparency, 1 for opaque. [%(default)s]')
    p.add_argument('--output_suffix',
                   help='Add a suffix to the output, else the axis name is used.')
    p.add_argument('--out_dir', default='',
                   help='Put all images in a specific directory.')

    add_verbose_arg(p)
    add_overwrite_arg(p)

    return p


def prepare_data_for_actors(bundle_filename, reference_filename,
                            target_template_filename, rois=None):
    sft = load_tractogram(bundle_filename, reference_filename)
    streamlines = sft.streamlines

    # Load and prepare the data
    reference_img = nib.load(reference_filename)
    reference_data = reference_img.get_fdata(dtype=np.float32)
    reference_affine = reference_img.affine

    if target_template_filename:
        target_template_img = nib.load(target_template_filename)
        target_template_data = target_template_img.get_fdata(dtype=np.float32)
        target_template_affine = target_template_img.affine

        # Register the DWI data to the template
        logging.debug('Starting registration...')
        transformed_reference, transformation = register_image(target_template_data,
                                                               target_template_affine,
                                                               reference_data,
                                                               reference_affine)
        logging.debug('Transforming streamlines...')
        streamlines = transform_streamlines(streamlines,
                                            np.linalg.inv(transformation),
                                            in_place=True)

        new_sft = StatefulTractogram(streamlines, target_template_filename,
                                     Space.RASMM)
<<<<<<< HEAD
<<<<<<< Updated upstream
=======
=======
>>>>>>> 903af6ee
        affine_map = AffineMap(transformation,
                               target_template_data.shape, target_template_affine,
                               reference_data.shape, reference_affine)
        for i, roi in enumerate(rois):
            roi_data = nib.load(roi[0]).get_fdata()
            resampled = affine_map.transform(roi_data.astype(np.float64),
<<<<<<< HEAD
                                             interpolation='nearest')
            rois[i][0] = resampled

        return new_sft, transformed_reference, rois
>>>>>>> Stashed changes
=======
                                             interpolation='NearestNeighbor')
            rois[i][0] = resampled

        return new_sft, transformed_reference, rois
>>>>>>> 903af6ee

    for i, roi in enumerate(rois):
        roi_data = nib.load(roi[0]).get_fdata()
        rois[i][0] = roi_data

    return sft, reference_data, rois


def plot_glass_brain(args, sft, img, output_filenames):
    sft.to_vox()
    sft.to_corner()
    _, dimensions, _, _ = sft.space_attributes
    data = compute_tract_counts_map(sft.streamlines, dimensions).astype(float)
    data[data > 100] = 100
    img = nib.Nifti1Image(data, img.affine)

    axes = 'yz'
    if args.right:
        axes = 'r' + axes
    else:
        axes = 'l' + axes

    for i, axe in enumerate(axes):
        display = plotting.plot_glass_brain(img,
                                            black_bg=True,
                                            display_mode=axe,
                                            alpha=0.5)
        display.savefig(output_filenames[i], dpi=300)


def main():
    parser = _build_arg_parser()
    args = parser.parse_args()
    required = [args.in_bundle, args.in_anat]
    assert_inputs_exist(parser, required, args.target_template)

    if args.verbose:
        logging.getLogger().setLevel(logging.DEBUG)

    output_filenames_3d = []
    output_filenames_glass = []
    for axis_name in ['sagittal', 'coronal', 'axial']:
        if args.output_suffix:
            output_filenames_3d.append(os.path.join(args.out_dir,
                                                    '{0}_{1}_3d.png'.format(
                                                        axis_name,
                                                        args.output_suffix)))

            output_filenames_glass.append(os.path.join(args.out_dir,
                                                       '{0}_{1}_glass.png'.format(
                                                           axis_name,
                                                           args.output_suffix)))
        else:
            output_filenames_3d.append(os.path.join(args.out_dir,
                                                    '{0}_3d.png'.format(
                                                        axis_name)))
            output_filenames_glass.append(os.path.join(args.out_dir,
                                                       '{0}_glass.png'.format(
                                                           axis_name)))
    assert_outputs_exist(parser, args,
                         output_filenames_3d+output_filenames_glass)

    roi_list_uniform = []
    for roi in args.roi:
        if len(roi) not in [1, 4, 5]:
            parser.error('--roi must be used either with PATH or with '
                         'PATH R G B  or PATH R G B A')
        if len(roi) == 1:
            roi_list_uniform.append([roi[0], 1.0, 1.0, 1.0, 1.0])
        elif len(roi) == 4:
            roi_list_uniform.append([roi[0], float(roi[1]) / 255,
                                     float(roi[2]) / 255,
                                     float(roi[3]) / 255, 1.0])
        else:
            for i in range(4):
                roi[i+1] = float(roi[i+1]) / 255
            roi_list_uniform.append(roi)

    if args.out_dir and not os.path.isdir(args.out_dir):
        os.mkdir(args.out_dir)

    if args.anat_opacity < 0.0 or args.anat_opacity > 1.0:
        parser.error('Opacity must be between 0 and 1')

    if args.uniform_coloring:
        for val in args.uniform_coloring:
            if val < 0 or val > 255:
                parser.error('{0} is not a valid RGB value'.format(val))

    # Get the relevant slices from the template
    if args.target_template:
        mni_space_img = nib.load(args.target_template)
        affine = nib.load(args.target_template).affine
    else:
        mni_space_img = nib.load(args.in_anat)
        affine = nib.load(args.in_anat).affine

    x_slice = int(mni_space_img.shape[0] / 2)
    y_slice = int(mni_space_img.shape[1] / 2)
    z_slice = int(mni_space_img.shape[2] / 2)
    slices_choice = (x_slice, y_slice, z_slice)

    subject_data = prepare_data_for_actors(args.in_bundle, args.in_anat,
                                           args.target_template,
                                           roi_list_uniform)

    # Create actors from each dataset for Dipy
    sft, reference_data, rois = subject_data
    streamlines = sft.streamlines

    volume_actor = actor.slicer(reference_data,
                                affine=affine,
                                opacity=args.anat_opacity,
                                interpolation='nearest')
    roi_actors = []
    for roi in rois:
        roi_actors.append(actor.contour_from_roi(roi[0], affine, roi[1:4],
                                                 roi[4]))
    if args.local_coloring:
        colors = []
        for i in streamlines:
            local_color = np.gradient(i, axis=0)
            local_color = np.abs(local_color)
            local_color = (local_color.T / np.max(local_color, axis=1)).T
            colors.append(local_color)
    elif args.uniform_coloring:
        colors = (args.uniform_coloring[0] / 255.0,
                  args.uniform_coloring[1] / 255.0,
                  args.uniform_coloring[2] / 255.0)
    elif args.reference_coloring:
        sft.to_vox()
        streamlines_vox = sft.get_streamlines_copy()
        sft.to_rasmm()
        colors = []
        normalized_data = reference_data / np.max(reference_data)
        cmap = get_colormap(args.reference_coloring)
        for points in streamlines_vox:
            values = map_coordinates(normalized_data, points.T,
                                     order=1, mode='nearest')
            colors.append(cmap(values)[:, 0:3])
    else:
        colors = None

    streamlines_actor = actor.line(streamlines, colors=colors, linewidth=0.2)
    # Take a snapshot of each dataset, camera settings are fixed for the
    # known template, won't work with another.
    if args.right:
        side_pos = (300, -10, 10)
    else:
        side_pos = (-300, 10, 10)
    display_slices(volume_actor, slices_choice,
                   output_filenames_3d[0], 'sagittal',
                   view_position=tuple([x for x in side_pos]),
                   focal_point=tuple([x for x in (0, -10, 10)]),
                   streamlines_actor=streamlines_actor,
                   roi_actors=roi_actors)
    display_slices(volume_actor, slices_choice,
                   output_filenames_3d[1], 'coronal',
                   view_position=tuple([x for x in (0, -300, 15)]),
                   focal_point=tuple([x for x in (0, 0, 15)]),
                   streamlines_actor=streamlines_actor,
                   roi_actors=roi_actors)
    display_slices(volume_actor, slices_choice,
                   output_filenames_3d[2], 'axial',
                   view_position=tuple([x for x in (0, -15, 350)]),
                   focal_point=tuple([x for x in (0, -15, 0)]),
                   streamlines_actor=streamlines_actor,
                   roi_actors=roi_actors)

    plot_glass_brain(args, sft, mni_space_img, output_filenames_glass)


if __name__ == "__main__":
    main()<|MERGE_RESOLUTION|>--- conflicted
+++ resolved
@@ -111,29 +111,16 @@
 
         new_sft = StatefulTractogram(streamlines, target_template_filename,
                                      Space.RASMM)
-<<<<<<< HEAD
-<<<<<<< Updated upstream
-=======
-=======
->>>>>>> 903af6ee
         affine_map = AffineMap(transformation,
                                target_template_data.shape, target_template_affine,
                                reference_data.shape, reference_affine)
         for i, roi in enumerate(rois):
             roi_data = nib.load(roi[0]).get_fdata()
             resampled = affine_map.transform(roi_data.astype(np.float64),
-<<<<<<< HEAD
                                              interpolation='nearest')
             rois[i][0] = resampled
 
         return new_sft, transformed_reference, rois
->>>>>>> Stashed changes
-=======
-                                             interpolation='NearestNeighbor')
-            rois[i][0] = resampled
-
-        return new_sft, transformed_reference, rois
->>>>>>> 903af6ee
 
     for i, roi in enumerate(rois):
         roi_data = nib.load(roi[0]).get_fdata()
