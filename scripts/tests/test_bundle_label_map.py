--- conflicted
+++ resolved
@@ -14,25 +14,10 @@
 
 
 def test_help_option(script_runner):
-    ret = script_runner.run('scil_compute_bundle_voxel_label_map.py', '--help')
+    ret = script_runner.run('scil_bundle_label_map.py', '--help')
     assert ret.success
 
 
-def test_execution_tractometry_euclidian(script_runner):
-    os.chdir(os.path.expanduser(tmp_dir.name))
-    in_bundle = os.path.join(SCILPY_HOME, 'tractometry',
-                             'IFGWM.trk')
-    in_centroid = os.path.join(SCILPY_HOME, 'tractometry',
-                               'IFGWM_uni_c_10.trk')
-    ret = script_runner.run('scil_compute_bundle_voxel_label_map.py',
-                            in_bundle, in_centroid,
-                            'results_euc/',
-                            '--colormap', 'viridis')
-    assert ret.success
-
-
-<<<<<<< HEAD
-=======
 def test_execution_tractometry_euclidian(script_runner):
     os.chdir(os.path.expanduser(tmp_dir.name))
     in_bundle = os.path.join(SCILPY_HOME, 'tractometry',
@@ -46,18 +31,13 @@
     assert ret.success
 
 
->>>>>>> 23d65e53
 def test_execution_tractometry_hyperplane(script_runner):
     os.chdir(os.path.expanduser(tmp_dir.name))
     in_bundle = os.path.join(SCILPY_HOME, 'tractometry',
                              'IFGWM.trk')
     in_centroid = os.path.join(SCILPY_HOME, 'tractometry',
                                'IFGWM_uni_c_10.trk')
-<<<<<<< HEAD
-    ret = script_runner.run('scil_compute_bundle_voxel_label_map.py',
-=======
     ret = script_runner.run('scil_bundle_label_map.py',
->>>>>>> 23d65e53
                             in_bundle, in_centroid,
                             'results_man/',
                             '--colormap', 'viridis',
