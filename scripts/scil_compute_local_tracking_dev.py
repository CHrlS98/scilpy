--- conflicted
+++ resolved
@@ -19,11 +19,6 @@
 
 Contrary to scil_compute_local_tracking:
     - Input nifti files do not necessarily need to be in isotropic resolution.
-<<<<<<< HEAD
-    - Runge-Kutta integration is available for the step function.
-    - Nearest neighbor interpolation is available for interpolating ODFs.
-    - Algo 'eudx' is not available.
-=======
     - The script works with asymmetric input ODF.
     - The interpolation for the tracking mask and spherical function can be
       one of 'nearest' or 'trilinear'.
@@ -43,7 +38,6 @@
 References: [1] Girard, G., Whittingstall K., Deriche, R., and
             Descoteaux, M. (2014). Towards quantitative connectivity analysis:
             reducing tractography biases. Neuroimage, 98, 266-278.
->>>>>>> b162b8b1
 """
 import argparse
 import logging
