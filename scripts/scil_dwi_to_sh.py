#!/usr/bin/env python3
# -*- coding: utf-8 -*-

"""
Script to compute the SH coefficient directly on the raw DWI signal.

Formerly: scil_compute_sh_from_signal.py
"""

import argparse
import logging

from dipy.core.gradients import gradient_table
from dipy.io.gradients import read_bvals_bvecs
import nibabel as nib
import numpy as np

from scilpy.gradients.bvec_bval_tools import check_b0_threshold
from scilpy.io.image import get_data_as_mask
<<<<<<< HEAD
from scilpy.io.utils import (add_force_b0_arg, add_overwrite_arg,
                             add_sh_basis_args, assert_inputs_exist,
                             add_verbose_arg, assert_outputs_exist,
                             parse_sh_basis_arg)
=======
from scilpy.io.utils import (add_b0_thresh_arg, add_overwrite_arg,
                             add_sh_basis_args, add_skip_b0_check_arg,
                             add_verbose_arg, assert_inputs_exist,
                             assert_outputs_exist)
>>>>>>> 1c3029ac
from scilpy.reconst.sh import compute_sh_coefficients


def _build_arg_parser():
    p = argparse.ArgumentParser(
        description=__doc__, formatter_class=argparse.RawTextHelpFormatter)
    p.add_argument('in_dwi',
                   help='Path of the dwi volume.')
    p.add_argument('in_bval',
                   help='Path of the b-value file, in FSL format.')
    p.add_argument('in_bvec',
                   help='Path of the b-vector file, in FSL format.')
    p.add_argument('out_sh',
                   help='Name of the output SH file to save.')

    p.add_argument('--sh_order', type=int, default=4,
                   help='SH order to fit (int). [%(default)s]')
    add_sh_basis_args(p)
    p.add_argument('--smooth', type=float, default=0.006,
                   help='Lambda-regularization coefficient in the SH fit '
                        '(float). [%(default)s]')
    p.add_argument('--use_attenuation', action='store_true',
                   help='If set, will use signal attenuation before fitting '
                        'the SH (i.e. divide by the b0).')
    p.add_argument('--mask',
                   help='Path to a binary mask.\nOnly data inside the mask '
                        'will be used for computations and reconstruction ')

    add_b0_thresh_arg(p)
    add_skip_b0_check_arg(p, will_overwrite_with_min=True)
    add_verbose_arg(p)
    add_overwrite_arg(p)

    return p


def main():
    parser = _build_arg_parser()
    args = parser.parse_args()
    logging.getLogger().setLevel(logging.getLevelName(args.verbose))

    assert_inputs_exist(parser, [args.in_dwi, args.in_bval, args.in_bvec])
    assert_outputs_exist(parser, args, args.out_sh)

    vol = nib.load(args.in_dwi)
    dwi = vol.get_fdata(dtype=np.float32)

    bvals, bvecs = read_bvals_bvecs(args.in_bval, args.in_bvec)

    # gtab.b0s_mask in used in compute_sh_coefficients to get the b0s.
    args.b0_threshold = check_b0_threshold(bvals.min(),
                                           b0_thr=args.b0_threshold,
                                           skip_b0_check=args.skip_b0_check)
    gtab = gradient_table(bvals, bvecs, b0_threshold=args.b0_threshold)

    sh_basis, is_legacy = parse_sh_basis_arg(args)
    print(sh_basis)

    mask = None
    if args.mask:
        mask = get_data_as_mask(nib.load(args.mask), dtype=bool)

<<<<<<< HEAD
    sh = compute_sh_coefficients(dwi, gtab, args.sh_order, sh_basis,
                                 args.smooth,
=======
    sh = compute_sh_coefficients(dwi, gtab, args.b0_threshold,
                                 args.sh_order, args.sh_basis, args.smooth,
>>>>>>> 1c3029ac
                                 use_attenuation=args.use_attenuation,
                                 mask=mask, is_legacy=is_legacy)

    nib.save(nib.Nifti1Image(sh.astype(np.float32), vol.affine), args.out_sh)


if __name__ == "__main__":
    main()<|MERGE_RESOLUTION|>--- conflicted
+++ resolved
@@ -17,17 +17,10 @@
 
 from scilpy.gradients.bvec_bval_tools import check_b0_threshold
 from scilpy.io.image import get_data_as_mask
-<<<<<<< HEAD
-from scilpy.io.utils import (add_force_b0_arg, add_overwrite_arg,
-                             add_sh_basis_args, assert_inputs_exist,
-                             add_verbose_arg, assert_outputs_exist,
-                             parse_sh_basis_arg)
-=======
 from scilpy.io.utils import (add_b0_thresh_arg, add_overwrite_arg,
                              add_sh_basis_args, add_skip_b0_check_arg,
                              add_verbose_arg, assert_inputs_exist,
-                             assert_outputs_exist)
->>>>>>> 1c3029ac
+                             assert_outputs_exist, parse_sh_basis_arg)
 from scilpy.reconst.sh import compute_sh_coefficients
 
 
@@ -90,13 +83,8 @@
     if args.mask:
         mask = get_data_as_mask(nib.load(args.mask), dtype=bool)
 
-<<<<<<< HEAD
-    sh = compute_sh_coefficients(dwi, gtab, args.sh_order, sh_basis,
-                                 args.smooth,
-=======
     sh = compute_sh_coefficients(dwi, gtab, args.b0_threshold,
-                                 args.sh_order, args.sh_basis, args.smooth,
->>>>>>> 1c3029ac
+                                 args.sh_order, sh_basis, args.smooth,
                                  use_attenuation=args.use_attenuation,
                                  mask=mask, is_legacy=is_legacy)
 
