--- conflicted
+++ resolved
@@ -119,11 +119,7 @@
             if (np.array(indices_1) > matrix.shape[0]).any() \
                     or (indices_2 > np.array(matrix.shape[1])).any():
                 raise ValueError('Indices from config higher than matrix size, '
-<<<<<<< HEAD
-                                 'maybe you need a labels list?'.format(key))
-=======
                                  'maybe you need a labels list?')
->>>>>>> b6ae4479
             tmp_matrix = matrix[tuple(indices_1), :]
             tmp_matrix = tmp_matrix[:, tuple(indices_2)]
             save_matrix_in_any_format(out_filenames[i], tmp_matrix)
