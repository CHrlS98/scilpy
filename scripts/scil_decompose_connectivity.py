#!/usr/bin/env python3
# -*- coding: utf-8 -*-

"""
Compute a connectivity matrix from a tractogram and a parcellation.

Current strategy is to keep the longest streamline segment connecting 2
regions. If the streamline crosses other gray matter regions before reaching
its final connected region, the kept connection is still the longest. This is
robust to compressed streamlines.

The output file is a hdf5 (.h5) where the keys are 'LABEL1_LABEL2' and each
group is composed of 'data', 'offsets' and 'lengths' from the array_sequence.
The 'data' is stored in VOX/CORNER for simplicity and efficiency.

For the --outlier_threshold option the default is a recommended good trade-off
for a freesurfer parcellation. With smaller parcels (brainnetome, glasser) the
threshold should most likely be reduced.

Good candidate connections to QC are the brainstem to precentral gyrus
connection and precentral left to precentral right connection, or equivalent
in your parcellation.

NOTE: this script can take a while to run. Please be patient.
Example: on a tractogram with 1.8M streamlines, running on a SSD:
- 15 minutes without post-processing, only saving final bundles.
- 30 minutes with full post-processing, only saving final bundles.
- 60 minutes with full post-processing, saving all possible files.
"""

import argparse
import itertools
import logging
import os
import time

import coloredlogs
from dipy.io.stateful_tractogram import (StatefulTractogram,
                                         set_sft_logger_level)
from dipy.io.streamline import save_tractogram
from dipy.io.utils import get_reference_info, is_header_compatible
from dipy.tracking.streamlinespeed import length
import h5py
import nibabel as nib
from nibabel.streamlines.array_sequence import ArraySequence
import numpy as np

from scilpy.image.labels import get_data_as_labels
from scilpy.io.streamlines import load_tractogram_with_reference
from scilpy.io.utils import (add_bbox_arg,
                             add_overwrite_arg,
                             add_processes_arg,
                             add_verbose_arg,
                             add_reference_arg,
                             assert_inputs_exist,
                             assert_outputs_exist,
                             assert_output_dirs_exist_and_empty,
                             validate_nbr_processes)
from scilpy.tractanalysis.features import (remove_outliers,
                                           remove_loops_and_sharp_turns)
from scilpy.tractanalysis.tools import (compute_connectivity,
                                        extract_longest_segments_from_profile)
from scilpy.tractograms.uncompress import uncompress

from scilpy.tractograms.streamline_operations import compute_streamline_segment


def _get_output_paths(args):
    root_dir = args.out_dir
    paths = {'raw': os.path.join(root_dir, 'raw_connections/'),
             'final': os.path.join(root_dir, 'final_connections/'),
             'invalid_length': os.path.join(root_dir, 'invalid_length/'),
             'valid_length': os.path.join(root_dir, 'valid_length/'),
             'loops': os.path.join(root_dir, 'loops/'),
             'outliers': os.path.join(root_dir, 'outliers/'),
             'qb_curv': os.path.join(root_dir, 'qb_curv/'),
             'no_loops': os.path.join(root_dir, 'no_loops/'),
             'inliers': os.path.join(root_dir, 'inliers/')}

    return paths


def _get_saving_options(args):
    saving_options = {'raw': args.save_raw_connections,
                      'intermediate': args.save_intermediate,
                      'discarded': args.save_discarded,
                      'final': True}

    return saving_options


def _create_required_output_dirs(args):
    if not args.out_dir:
        return
    out_paths = _get_output_paths(args)
    os.mkdir(out_paths['final'])

    if args.save_raw_connections:
        os.mkdir(out_paths['raw'])

    if args.save_discarded:
        os.mkdir(out_paths['loops'])
        os.mkdir(out_paths['outliers'])
        os.mkdir(out_paths['qb_curv'])
        os.mkdir(out_paths['invalid_length'])

    if args.save_intermediate:
        os.mkdir(out_paths['no_loops'])
        os.mkdir(out_paths['inliers'])
        os.mkdir(out_paths['valid_length'])


def _save_if_needed(sft, hdf5_file, args,
                    save_type, step_type,
                    in_label, out_label):
    if step_type == 'final':
        # Due to the cutting, streamlines can become invalid
        indices = []
        for i in range(len(sft)):
            norm = np.linalg.norm(np.gradient(sft.streamlines[i],
                                              axis=0), axis=1)
            if (norm < 0.001).any():  # or len(sft.streamlines[i]) <= 1:
                indices.append(i)

        indices = np.setdiff1d(range(len(sft)), indices).astype(np.uint32)
        sft = sft[indices]

        group = hdf5_file.create_group('{}_{}'.format(in_label, out_label))
        group.create_dataset('data', data=sft.streamlines._data,
                             dtype=np.float32)
        group.create_dataset('offsets', data=sft.streamlines._offsets,
                             dtype=np.int64)
        group.create_dataset('lengths', data=sft.streamlines._lengths,
                             dtype=np.int32)
        for key in sft.data_per_streamline.keys():
            group.create_dataset(key, data=sft.data_per_streamline[key],
                                 dtype=np.float32)

    if args.out_dir:
        saving_options = _get_saving_options(args)
        out_paths = _get_output_paths(args)

        if saving_options[save_type] and len(sft):
            out_name = os.path.join(out_paths[step_type],
                                    '{}_{}.trk'.format(in_label,
                                                       out_label))
            save_tractogram(sft, out_name)


def _prune_segments(segments, min_length, max_length, vox_size):
    lengths = list(length(segments) * vox_size)
    valid = []
    invalid = []

    for i, tuple_zip in enumerate(zip(segments, lengths)):
        _, le = tuple_zip
        if min_length <= le <= max_length:
            valid.append(i)
        else:
            invalid.append(i)
    return valid, invalid


def _build_arg_parser():
    p = argparse.ArgumentParser(
        formatter_class=argparse.RawTextHelpFormatter,
        description=__doc__)
    p.add_argument('in_tractograms', nargs='+',
                   help='Tractogram filenames. Format must be one of \n'
                        'trk, tck, vtk, fib, dpy.')
    p.add_argument('in_labels',
                   help='Labels file name (nifti). Labels must have 0 as '
                        'background.')
    p.add_argument('out_hdf5',
                   help='Output hdf5 file (.h5).')

    post_proc = p.add_argument_group('Post-processing options')
    post_proc.add_argument('--no_pruning', action='store_true',
                           help='If set, will NOT prune on length.\n'
                                'Length criteria in --min_length, '
                                '--max_length.')
    post_proc.add_argument('--no_remove_loops', action='store_true',
                           help='If set, will NOT remove streamlines making '
                                'loops.\nAngle criteria based on '
                                '--loop_max_angle.')
    post_proc.add_argument('--no_remove_outliers', action='store_true',
                           help='If set, will NOT remove outliers using QB.\n'
                                'Criteria based on --outlier_threshold.')
    post_proc.add_argument('--no_remove_curv_dev', action='store_true',
                           help='If set, will NOT remove streamlines that '
                                'deviate from the mean curvature.\n'
                                'Threshold based on --curv_qb_distance.')

    pr = p.add_argument_group('Pruning options')
    pr.add_argument('--min_length', type=float, default=20.,
                    help='Pruning minimal segment length. [%(default)s]')
    pr.add_argument('--max_length', type=float, default=200.,
                    help='Pruning maximal segment length. [%(default)s]')

    og = p.add_argument_group('Outliers and loops options')
    og.add_argument('--outlier_threshold', type=float, default=0.6,
                    help='Outlier removal threshold when using hierarchical '
                         'QB. [%(default)s]')
    og.add_argument('--loop_max_angle', type=float, default=330.,
                    help='Maximal winding angle over which a streamline is '
                         'considered as looping. [%(default)s]')
    og.add_argument('--curv_qb_distance', type=float, default=10.,
                    help='Clustering threshold for centroids curvature '
                         'filtering with QB. [%(default)s]')

    s = p.add_argument_group('Saving options')
    s.add_argument('--out_dir',
                   help='Output directory for each connection as separate '
                        'file (.trk).')
    s.add_argument('--save_raw_connections', action='store_true',
                   help='If set, will save all raw cut connections in a '
                        'subdirectory.')
    s.add_argument('--save_intermediate', action='store_true',
                   help='If set, will save the intermediate results of '
                        'filtering.')
    s.add_argument('--save_discarded', action='store_true',
                   help='If set, will save discarded streamlines in '
                        'subdirectories.\n'
                        'Includes loops, outliers and qb_loops.')

    p.add_argument('--out_labels_list', metavar='OUT_FILE',
                   help='Save the labels list as text file.\n'
                        'Needed for scil_compute_connectivity.py and others.')

    add_reference_arg(p)
    add_processes_arg(p)
    add_verbose_arg(p)
    add_overwrite_arg(p)
    add_bbox_arg(p)

    return p


def main():
    parser = _build_arg_parser()
    args = parser.parse_args()

    assert_inputs_exist(parser, args.in_tractograms+[args.in_labels],
                        args.reference)
    assert_outputs_exist(parser, args, args.out_hdf5)
    nbr_cpu = validate_nbr_processes(parser, args)

    # HDF5 will not overwrite the file
    if os.path.isfile(args.out_hdf5):
        os.remove(args.out_hdf5)

    if (args.save_raw_connections or args.save_intermediate
            or args.save_discarded) and not args.out_dir:
        parser.error('To save outputs in the streamlines form, provide the '
                     'output directory using --out_dir.')

    if args.out_dir:
        if os.path.abspath(args.out_dir) == os.getcwd():
            parser.error('Do not use the current path as output directory.')
        assert_output_dirs_exist_and_empty(parser, args, args.out_dir,
                                           create_dir=True)

    log_level = logging.INFO if args.verbose else logging.WARNING
    logging.getLogger().setLevel(log_level)
    coloredlogs.install(level=log_level)
    set_sft_logger_level('WARNING')

    # Load everything
    img_labels = nib.load(args.in_labels)
    data_labels = get_data_as_labels(img_labels)
    real_labels = np.unique(data_labels)[1:]   # Removing the background 0.
    if args.out_labels_list:
        np.savetxt(args.out_labels_list, real_labels, fmt='%i')

    # Voxel size must be isotropic, for speed/performance considerations
    vox_sizes = img_labels.header.get_zooms()
    if not np.allclose(np.mean(vox_sizes), vox_sizes, atol=1e-01):
        parser.error('Labels must be isotropic')

    logging.info('*** Loading streamlines ***')
<<<<<<< HEAD
    time1 = time.time()
    sft = None
    for in_tractogram in args.in_tractograms:
        if sft is None:
            sft = load_tractogram_with_reference(parser, args, in_tractogram)
            if not is_header_compatible(sft, img_labels):
                raise IOError('{} and {}do not have a compatible header'.format(
                    in_tractogram, args.in_labels))
        else:
            sft += load_tractogram_with_reference(parser, args, in_tractogram)
=======
    sft = load_tractogram_with_reference(parser, args, args.in_tractogram)
>>>>>>> 3617ddfe

    # If loaded with invalid (bbox_check False), remove invalid streamlines
    # before continuing.
    if not args.bbox_check:
        sft.remove_invalid_streamlines()
<<<<<<< HEAD

    time2 = time.time()
    logging.info('    Loading {} streamlines took {} sec.'.format(
        len(sft), round(time2 - time1, 2)))
=======
        
    if not is_header_compatible(sft, img_labels):
        raise IOError('{} and {}do not have a compatible header'.format(
            args.in_tractogram, args.in_labels))
>>>>>>> 3617ddfe

    sft.to_vox()
    sft.to_corner()

    # Get the indices of the voxels traversed by each streamline
    logging.info('*** Computing voxels traversed by each streamline ***')
    time1 = time.time()
    indices, points_to_idx = uncompress(sft.streamlines, return_mapping=True)
    time2 = time.time()
    logging.info('    Streamlines intersection took {} sec.'.format(
        round(time2 - time1, 2)))

    # Compute the connectivity mapping
    logging.info('*** Computing connectivity information ***')
    time1 = time.time()
    con_info = compute_connectivity(indices,
                                    data_labels, real_labels,
                                    extract_longest_segments_from_profile)
    time2 = time.time()
    logging.info('    Connectivity computation took {} sec.'.format(
        round(time2 - time1, 2)))

    # Prepare directories and information needed to save.
    _create_required_output_dirs(args)

    logging.info('*** Starting connection post-processing and saving. ***')
    logging.info('    This can be long, be patient.')
    time1 = time.time()

    # Saving will be done from streamlines already in the right space
    comb_list = list(itertools.combinations(real_labels, r=2))
    comb_list.extend(zip(real_labels, real_labels))

    iteration_counter = 0
    with h5py.File(args.out_hdf5, 'w') as hdf5_file:
        affine, dimensions, voxel_sizes, voxel_order = get_reference_info(sft)
        hdf5_file.attrs['affine'] = affine
        hdf5_file.attrs['dimensions'] = dimensions
        hdf5_file.attrs['voxel_sizes'] = voxel_sizes
        hdf5_file.attrs['voxel_order'] = voxel_order

        # Each connection is processed independently. Multiprocessing would be
        # a burden on the I/O of most SSD/HD
        for in_label, out_label in comb_list:
            if iteration_counter > 0 and iteration_counter % 100 == 0:
                logging.info('Split {} nodes out of {}'.format(iteration_counter,
                                                               len(comb_list)))
            iteration_counter += 1

            pair_info = []
            if in_label not in con_info:
                continue
            elif out_label in con_info[in_label]:
                pair_info.extend(con_info[in_label][out_label])

            if out_label not in con_info:
                continue
            elif in_label in con_info[out_label]:
                pair_info.extend(con_info[out_label][in_label])

            if not len(pair_info):
                continue

            connecting_streamlines = []
            connecting_ids = []
            for connection in pair_info:
                strl_idx = connection['strl_idx']
                curr_streamlines = compute_streamline_segment(
                    sft.streamlines[strl_idx],
                    indices[strl_idx],
                    connection['in_idx'],
                    connection['out_idx'],
                    points_to_idx[strl_idx])
                connecting_streamlines.append(curr_streamlines)
                connecting_ids.append(strl_idx)

            # Each step is processed from the previous 'success'
            #   1. raw         -> length pass/fail
            #   2. length pass -> loops pass/fail
            #   3. loops pass  -> outlier detection pass/fail
            #   4. outlier detection pass -> qb curvature pass/fail
            #   5. qb curvature pass == final connections
            connecting_streamlines = ArraySequence(connecting_streamlines)
            raw_dps = sft.data_per_streamline[connecting_ids]
            raw_sft = StatefulTractogram.from_sft(connecting_streamlines, sft,
                                                  data_per_streamline=raw_dps,
                                                  data_per_point={})
            _save_if_needed(raw_sft, hdf5_file, args,
                            'raw', 'raw', in_label, out_label)

            # Doing all post-processing
            if not args.no_pruning:
                valid_length_ids, invalid_length_ids = _prune_segments(
                    raw_sft.streamlines,
                    args.min_length,
                    args.max_length,
                    vox_sizes[0])

                invalid_length_sft = raw_sft[invalid_length_ids]
                valid_length = connecting_streamlines[valid_length_ids]
                _save_if_needed(invalid_length_sft, hdf5_file, args,
                                'discarded', 'invalid_length',
                                in_label, out_label)
            else:
                valid_length = connecting_streamlines
                valid_length_ids = range(len(connecting_streamlines))

            if not len(valid_length):
                continue

            valid_length_sft = raw_sft[valid_length_ids]
            _save_if_needed(valid_length_sft, hdf5_file, args,
                            'intermediate', 'valid_length', in_label, out_label)

            if not args.no_remove_loops:
                no_loop_ids = remove_loops_and_sharp_turns(valid_length,
                                                           args.loop_max_angle,
                                                           num_processes=nbr_cpu)
                loop_ids = np.setdiff1d(np.arange(len(valid_length)),
                                        no_loop_ids)

                loops_sft = valid_length_sft[loop_ids]
                no_loops = valid_length[no_loop_ids]
                _save_if_needed(loops_sft, hdf5_file, args,
                                'discarded', 'loops', in_label, out_label)
            else:
                no_loops = valid_length
                no_loop_ids = range(len(valid_length))

            if not len(no_loops):
                continue
            no_loops_sft = valid_length_sft[no_loop_ids]
            _save_if_needed(no_loops_sft, hdf5_file, args,
                            'intermediate', 'no_loops', in_label, out_label)

            if not args.no_remove_outliers:
                outliers_ids, inliers_ids = remove_outliers(no_loops,
                                                            args.outlier_threshold,
                                                            nb_samplings=10,
                                                            fast_approx=True)

                outliers_sft = no_loops_sft[outliers_ids]
                inliers = no_loops[inliers_ids]
                _save_if_needed(outliers_sft, hdf5_file, args,
                                'discarded', 'outliers', in_label, out_label)
            else:
                inliers = no_loops
                inliers_ids = range(len(no_loops))

            if not len(inliers):
                continue

            inliers_sft = no_loops_sft[inliers_ids]
            _save_if_needed(inliers_sft, hdf5_file, args,
                            'intermediate', 'inliers', in_label, out_label)

            if not args.no_remove_curv_dev:
                no_qb_curv_ids = remove_loops_and_sharp_turns(
                    inliers,
                    args.loop_max_angle,
                    use_qb=True,
                    qb_threshold=args.curv_qb_distance,
                    num_processes=nbr_cpu)
                qb_curv_ids = np.setdiff1d(np.arange(len(inliers)),
                                           no_qb_curv_ids)

                qb_curv_sft = inliers_sft[qb_curv_ids]
                _save_if_needed(qb_curv_sft, hdf5_file, args,
                                'discarded', 'qb_curv', in_label, out_label)
            else:
                no_qb_curv_ids = range(len(inliers))

            no_qb_curv_sft = inliers_sft[no_qb_curv_ids]
            _save_if_needed(no_qb_curv_sft, hdf5_file, args,
                            'final', 'final', in_label, out_label)

    time2 = time.time()
    logging.info(
        '    Connections post-processing and saving took {} sec.'.format(
            round(time2 - time1, 2)))


if __name__ == "__main__":
    main()<|MERGE_RESOLUTION|>--- conflicted
+++ resolved
@@ -278,7 +278,6 @@
         parser.error('Labels must be isotropic')
 
     logging.info('*** Loading streamlines ***')
-<<<<<<< HEAD
     time1 = time.time()
     sft = None
     for in_tractogram in args.in_tractograms:
@@ -289,25 +288,10 @@
                     in_tractogram, args.in_labels))
         else:
             sft += load_tractogram_with_reference(parser, args, in_tractogram)
-=======
-    sft = load_tractogram_with_reference(parser, args, args.in_tractogram)
->>>>>>> 3617ddfe
-
-    # If loaded with invalid (bbox_check False), remove invalid streamlines
-    # before continuing.
-    if not args.bbox_check:
-        sft.remove_invalid_streamlines()
-<<<<<<< HEAD
 
     time2 = time.time()
     logging.info('    Loading {} streamlines took {} sec.'.format(
         len(sft), round(time2 - time1, 2)))
-=======
-        
-    if not is_header_compatible(sft, img_labels):
-        raise IOError('{} and {}do not have a compatible header'.format(
-            args.in_tractogram, args.in_labels))
->>>>>>> 3617ddfe
 
     sft.to_vox()
     sft.to_corner()
