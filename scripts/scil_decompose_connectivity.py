#!/usr/bin/env python3
# -*- coding: utf-8 -*-

"""
Compute a connectivity matrix from a tractogram and a parcellation.

Current strategy is to keep the longest streamline segment connecting
2 regions. If the streamline crosses other gray matter regions before
reaching its final connected region, the kept connection is still the
longest. This is robust to compressed streamlines.

The output file is a hdf5 (.h5) where the keys are 'LABEL1_LABEL2' and each
group is composed of 'data', 'offsets' and 'lengths' from the array_sequence.
The 'data' is stored in VOX/CORNER for simplicity and efficiency.

For the --outlier_threshold option the default is a recommended good trade-off
for a freesurfer parcellation. With smaller parcels (brainnetome, glasser) the
threshold should most likely be reduced.
Good candidate connections to QC are the brainstem to precentral gyrus
connection and precentral left to precentral right connection, or equivalent
in your parcellation."

NOTE: this script can take a while to run. Please be patient.
Example: on a tractogram with 1.8M streamlines, running on a SSD:
- 15 minutes without post-processing, only saving final bundles.
- 30 minutes with full post-processing, only saving final bundles.
- 60 minutes with full post-processing, saving all possible files.
"""

import argparse
import itertools
import logging
import os
import time

import coloredlogs
from dipy.io.stateful_tractogram import (StatefulTractogram,
                                         set_sft_logger_level)
from dipy.io.streamline import save_tractogram
from dipy.io.utils import get_reference_info, is_header_compatible
from dipy.tracking.streamlinespeed import length
import h5py
import nibabel as nib
from nibabel.streamlines.array_sequence import ArraySequence
import numpy as np

from scilpy.image.labels import get_data_as_labels
from scilpy.io.streamlines import load_tractogram_with_reference
<<<<<<< HEAD
from scilpy.io.utils import (add_bbox_arg,
                             add_overwrite_arg,
=======
from scilpy.io.utils import (add_overwrite_arg,
                             add_processes_arg,
>>>>>>> 3b423e5f
                             add_verbose_arg,
                             add_reference_arg,
                             assert_inputs_exist,
                             assert_outputs_exist,
                             assert_output_dirs_exist_and_empty,
                             validate_nbr_processes)
from scilpy.tractanalysis.features import (remove_outliers,
                                           remove_loops_and_sharp_turns)
from scilpy.tractanalysis.tools import (compute_connectivity,
                                        compute_streamline_segment,
                                        extract_longest_segments_from_profile)
from scilpy.tractanalysis.uncompress import uncompress


def _get_output_paths(args):
    root_dir = args.out_dir
    paths = {'raw': os.path.join(root_dir, 'raw_connections/'),
             'final': os.path.join(root_dir, 'final_connections/'),
             'invalid_length': os.path.join(root_dir, 'invalid_length/'),
             'valid_length': os.path.join(root_dir, 'valid_length/'),
             'loops': os.path.join(root_dir, 'loops/'),
             'outliers': os.path.join(root_dir, 'outliers/'),
             'qb_curv': os.path.join(root_dir, 'qb_curv/'),
             'no_loops': os.path.join(root_dir, 'no_loops/'),
             'inliers': os.path.join(root_dir, 'inliers/')}

    return paths


def _get_saving_options(args):
    saving_options = {'raw': args.save_raw_connections,
                      'intermediate': args.save_intermediate,
                      'discarded': args.save_discarded,
                      'final': True}

    return saving_options


def _create_required_output_dirs(args):
    if not args.out_dir:
        return
    out_paths = _get_output_paths(args)
    os.mkdir(out_paths['final'])

    if args.save_raw_connections:
        os.mkdir(out_paths['raw'])

    if args.save_discarded:
        os.mkdir(out_paths['loops'])
        os.mkdir(out_paths['outliers'])
        os.mkdir(out_paths['qb_curv'])
        os.mkdir(out_paths['invalid_length'])

    if args.save_intermediate:
        os.mkdir(out_paths['no_loops'])
        os.mkdir(out_paths['inliers'])
        os.mkdir(out_paths['valid_length'])


def _save_if_needed(sft, hdf5_file, args,
                    save_type, step_type,
                    in_label, out_label):
    if step_type == 'final':
        # Due to the cutting, streamlines can become invalid
        indices = []
        for i in range(len(sft)):
            norm = np.linalg.norm(np.gradient(sft.streamlines[i],
                                              axis=0), axis=1)
            if (norm < 0.001).any():  # or len(sft.streamlines[i]) <= 1:
                indices.append(i)

        indices = np.setdiff1d(range(len(sft)), indices).astype(np.uint32)
        sft = sft[indices]

        group = hdf5_file.create_group('{}_{}'.format(in_label, out_label))
        group.create_dataset('data', data=sft.streamlines._data,
                             dtype=np.float32)
        group.create_dataset('offsets', data=sft.streamlines._offsets,
                             dtype=np.int64)
        group.create_dataset('lengths', data=sft.streamlines._lengths,
                             dtype=np.int32)
        for key in sft.data_per_streamline.keys():
            group.create_dataset(key, data=sft.data_per_streamline[key],
                                 dtype=np.float32)

    if args.out_dir:
        saving_options = _get_saving_options(args)
        out_paths = _get_output_paths(args)

        if saving_options[save_type] and len(sft):
            out_name = os.path.join(out_paths[step_type],
                                    '{}_{}.trk'.format(in_label,
                                                       out_label))
            save_tractogram(sft, out_name)


def _prune_segments(segments, min_length, max_length, vox_size):
    lengths = list(length(segments) * vox_size)
    valid = []
    invalid = []

    for i, tuple_zip in enumerate(zip(segments, lengths)):
        _, le = tuple_zip
        if min_length <= le <= max_length:
            valid.append(i)
        else:
            invalid.append(i)
    return valid, invalid


def _build_arg_parser():
    p = argparse.ArgumentParser(
        formatter_class=argparse.RawTextHelpFormatter,
        description=__doc__)
    p.add_argument('in_tractogram',
                   help='Tractogram filename. Format must be one of \n'
                        'trk, tck, vtk, fib, dpy.')
    p.add_argument('in_labels',
                   help='Labels file name (nifti). Labels must have 0 as '
                        'background.')
    p.add_argument('out_hdf5',
                   help='Output hdf5 file (.h5).')

    post_proc = p.add_argument_group('Post-processing options')
    post_proc.add_argument('--no_pruning', action='store_true',
                           help='If set, will NOT prune on length.\n'
                                'Length criteria in --min_length, '
                                '--max_length.')
    post_proc.add_argument('--no_remove_loops', action='store_true',
                           help='If set, will NOT remove streamlines making '
                                'loops.\nAngle criteria based on '
                                '--loop_max_angle.')
    post_proc.add_argument('--no_remove_outliers', action='store_true',
                           help='If set, will NOT remove outliers using QB.\n'
                                'Criteria based on --outlier_threshold.')
    post_proc.add_argument('--no_remove_curv_dev', action='store_true',
                           help='If set, will NOT remove streamlines that '
                                'deviate from the mean curvature.\n'
                                'Threshold based on --curv_qb_distance.')

    pr = p.add_argument_group('Pruning options')
    pr.add_argument('--min_length', type=float, default=20.,
                    help='Pruning minimal segment length. [%(default)s]')
    pr.add_argument('--max_length', type=float, default=200.,
                    help='Pruning maximal segment length. [%(default)s]')

    og = p.add_argument_group('Outliers and loops options')
    og.add_argument('--outlier_threshold', type=float, default=0.6,
                    help='Outlier removal threshold when using hierarchical '
                         'QB. [%(default)s]')
    og.add_argument('--loop_max_angle', type=float, default=330.,
                    help='Maximal winding angle over which a streamline is '
                         'considered as looping. [%(default)s]')
    og.add_argument('--curv_qb_distance', type=float, default=10.,
                    help='Clustering threshold for centroids curvature '
                         'filtering with QB. [%(default)s]')

    s = p.add_argument_group('Saving options')
    s.add_argument('--out_dir',
                   help='Output directory for each connection as separate '
                        'file (.trk).')
    s.add_argument('--save_raw_connections', action='store_true',
                   help='If set, will save all raw cut connections in a '
                        'subdirectory.')
    s.add_argument('--save_intermediate', action='store_true',
                   help='If set, will save the intermediate results of '
                        'filtering.')
    s.add_argument('--save_discarded', action='store_true',
                   help='If set, will save discarded streamlines in '
                        'subdirectories.\n'
                        'Includes loops, outliers and qb_loops.')

    p.add_argument('--out_labels_list', metavar='OUT_FILE',
                   help='Save the labels list as text file.\n'
                        'Needed for scil_compute_connectivity.py and others.')

    add_reference_arg(p)
    add_processes_arg(p)
    add_verbose_arg(p)
    add_overwrite_arg(p)
    add_bbox_arg(p)

    return p


def main():
    parser = _build_arg_parser()
    args = parser.parse_args()

    assert_inputs_exist(parser, [args.in_tractogram, args.in_labels],
                        args.reference)
    assert_outputs_exist(parser, args, args.out_hdf5)
    nbr_cpu = validate_nbr_processes(parser, args)

    # HDF5 will not overwrite the file
    if os.path.isfile(args.out_hdf5):
        os.remove(args.out_hdf5)

    if (args.save_raw_connections or args.save_intermediate
            or args.save_discarded) and not args.out_dir:
        parser.error('To save outputs in the streamlines form, provide the '
                     'output directory using --out_dir.')

    if args.out_dir:
        if os.path.abspath(args.out_dir) == os.getcwd():
            parser.error('Do not use the current path as output directory.')
        assert_output_dirs_exist_and_empty(parser, args, args.out_dir,
                                           create_dir=True)

    log_level = logging.INFO if args.verbose else logging.WARNING
    logging.getLogger().setLevel(log_level)
    coloredlogs.install(level=log_level)
    set_sft_logger_level('WARNING')

    img_labels = nib.load(args.in_labels)
    data_labels = get_data_as_labels(img_labels)
    real_labels = np.unique(data_labels)[1:]
    if args.out_labels_list:
        np.savetxt(args.out_labels_list, real_labels, fmt='%i')

    # Voxel size must be isotropic, for speed/performance considerations
    vox_sizes = img_labels.header.get_zooms()
    if not np.allclose(np.mean(vox_sizes), vox_sizes, atol=1e-01):
        parser.error('Labels must be isotropic')

    logging.info('*** Loading streamlines ***')
    time1 = time.time()
    sft = load_tractogram_with_reference(parser, args, args.in_tractogram)
    sft.remove_invalid_streamlines()
    time2 = time.time()
    logging.info('    Loading {} streamlines took {} sec.'.format(
        len(sft), round(time2 - time1, 2)))

    if not is_header_compatible(sft, img_labels):
        raise IOError('{} and {}do not have a compatible header'.format(
            args.in_tractogram, args.in_labels))

    sft.to_vox()
    sft.to_corner()
    # Get all streamlines intersection indices
    logging.info('*** Computing streamlines intersection ***')
    time1 = time.time()

    indices, points_to_idx = uncompress(sft.streamlines, return_mapping=True)

    time2 = time.time()
    logging.info('    Streamlines intersection took {} sec.'.format(
        round(time2 - time1, 2)))

    # Compute the connectivity mapping
    logging.info('*** Computing connectivity information ***')
    time1 = time.time()
    con_info = compute_connectivity(indices,
                                    data_labels, real_labels,
                                    extract_longest_segments_from_profile)
    time2 = time.time()
    logging.info('    Connectivity computation took {} sec.'.format(
        round(time2 - time1, 2)))

    # Prepare directories and information needed to save.
    _create_required_output_dirs(args)

    logging.info('*** Starting connection post-processing and saving. ***')
    logging.info('    This can be long, be patient.')
    time1 = time.time()

    # Saving will be done from streamlines already in the right space
    comb_list = list(itertools.combinations(real_labels, r=2))
    comb_list.extend(zip(real_labels, real_labels))

    iteration_counter = 0
    with h5py.File(args.out_hdf5, 'w') as hdf5_file:
        affine, dimensions, voxel_sizes, voxel_order = get_reference_info(sft)
        hdf5_file.attrs['affine'] = affine
        hdf5_file.attrs['dimensions'] = dimensions
        hdf5_file.attrs['voxel_sizes'] = voxel_sizes
        hdf5_file.attrs['voxel_order'] = voxel_order

        # Each connections is processed independently. Multiprocessing would be
        # a burden on the I/O of most SSD/HD
        for in_label, out_label in comb_list:
            if iteration_counter > 0 and iteration_counter % 100 == 0:
                logging.info('Split {} nodes out of {}'.format(iteration_counter,
                                                               len(comb_list)))
            iteration_counter += 1

            pair_info = []
            if in_label not in con_info:
                continue
            elif out_label in con_info[in_label]:
                pair_info.extend(con_info[in_label][out_label])

            if out_label not in con_info:
                continue
            elif in_label in con_info[out_label]:
                pair_info.extend(con_info[out_label][in_label])

            if not len(pair_info):
                continue

            connecting_streamlines = []
            connecting_ids = []
            for connection in pair_info:
                strl_idx = connection['strl_idx']
                curr_streamlines = compute_streamline_segment(
                    sft.streamlines[strl_idx],
                    indices[strl_idx],
                    connection['in_idx'],
                    connection['out_idx'],
                    points_to_idx[strl_idx])
                connecting_streamlines.append(curr_streamlines)
                connecting_ids.append(strl_idx)

            # Each step is processed from the previous 'success'
            #   1. raw         -> length pass/fail
            #   2. length pass -> loops pass/fail
            #   3. loops pass  -> outlier detection pass/fail
            #   4. outlier detection pass -> qb curvature pass/fail
            #   5. qb curvature pass == final connections
            connecting_streamlines = ArraySequence(connecting_streamlines)
            raw_dps = sft.data_per_streamline[connecting_ids]
            raw_sft = StatefulTractogram.from_sft(connecting_streamlines, sft,
                                                  data_per_streamline=raw_dps,
                                                  data_per_point={})
            _save_if_needed(raw_sft, hdf5_file, args,
                            'raw', 'raw', in_label, out_label)

            # Doing all post-processing
            if not args.no_pruning:
                valid_length_ids, invalid_length_ids = _prune_segments(
                    raw_sft.streamlines,
                    args.min_length,
                    args.max_length,
                    vox_sizes[0])

                invalid_length_sft = raw_sft[invalid_length_ids]
                valid_length = connecting_streamlines[valid_length_ids]
                _save_if_needed(invalid_length_sft, hdf5_file, args,
                                'discarded', 'invalid_length',
                                in_label, out_label)
            else:
                valid_length = connecting_streamlines
                valid_length_ids = range(len(connecting_streamlines))

            if not len(valid_length):
                continue

            valid_length_sft = raw_sft[valid_length_ids]
            _save_if_needed(valid_length_sft, hdf5_file, args,
                            'intermediate', 'valid_length', in_label, out_label)

            if not args.no_remove_loops:
                no_loop_ids = remove_loops_and_sharp_turns(valid_length,
                                                           args.loop_max_angle,
                                                           num_processes=nbr_cpu)
                loop_ids = np.setdiff1d(np.arange(len(valid_length)),
                                        no_loop_ids)

                loops_sft = valid_length_sft[loop_ids]
                no_loops = valid_length[no_loop_ids]
                _save_if_needed(loops_sft, hdf5_file, args,
                                'discarded', 'loops', in_label, out_label)
            else:
                no_loops = valid_length
                no_loop_ids = range(len(valid_length))

            if not len(no_loops):
                continue
            no_loops_sft = valid_length_sft[no_loop_ids]
            _save_if_needed(no_loops_sft, hdf5_file, args,
                            'intermediate', 'no_loops', in_label, out_label)

            if not args.no_remove_outliers:
                outliers_ids, inliers_ids = remove_outliers(no_loops,
                                                            args.outlier_threshold,
                                                            nb_samplings=10,
                                                            fast_approx=True)

                outliers_sft = no_loops_sft[outliers_ids]
                inliers = no_loops[inliers_ids]
                _save_if_needed(outliers_sft, hdf5_file, args,
                                'discarded', 'outliers', in_label, out_label)
            else:
                inliers = no_loops
                inliers_ids = range(len(no_loops))

            if not len(inliers):
                continue

            inliers_sft = no_loops_sft[inliers_ids]
            _save_if_needed(inliers_sft, hdf5_file, args,
                            'intermediate', 'inliers', in_label, out_label)

            if not args.no_remove_curv_dev:
                no_qb_curv_ids = remove_loops_and_sharp_turns(
                    inliers,
                    args.loop_max_angle,
                    use_qb=True,
                    qb_threshold=args.curv_qb_distance,
                    num_processes=nbr_cpu)
                qb_curv_ids = np.setdiff1d(np.arange(len(inliers)),
                                           no_qb_curv_ids)

                qb_curv_sft = inliers_sft[qb_curv_ids]
                _save_if_needed(qb_curv_sft, hdf5_file, args,
                                'discarded', 'qb_curv', in_label, out_label)
            else:
                no_qb_curv_ids = range(len(inliers))

            no_qb_curv_sft = inliers_sft[no_qb_curv_ids]
            _save_if_needed(no_qb_curv_sft, hdf5_file, args,
                            'final', 'final', in_label, out_label)

    time2 = time.time()
    logging.info(
        '    Connections post-processing and saving took {} sec.'.format(
            round(time2 - time1, 2)))


if __name__ == "__main__":
    main()<|MERGE_RESOLUTION|>--- conflicted
+++ resolved
@@ -46,13 +46,9 @@
 
 from scilpy.image.labels import get_data_as_labels
 from scilpy.io.streamlines import load_tractogram_with_reference
-<<<<<<< HEAD
 from scilpy.io.utils import (add_bbox_arg,
                              add_overwrite_arg,
-=======
-from scilpy.io.utils import (add_overwrite_arg,
                              add_processes_arg,
->>>>>>> 3b423e5f
                              add_verbose_arg,
                              add_reference_arg,
                              assert_inputs_exist,
